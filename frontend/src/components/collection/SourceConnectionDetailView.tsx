--- conflicted
+++ resolved
@@ -1,27 +1,33 @@
 import { useState, useEffect, useRef, useCallback, useMemo } from "react";
 import { Card, CardContent, CardHeader } from "@/components/ui/card";
-<<<<<<< HEAD
-import { Alert } from "@/components/ui/alert";
+import { Alert, AlertDescription } from "@/components/ui/alert";
 import {
   AlertCircle,
   RefreshCw,
-  Pencil,
   Play,
   Clock,
   Loader2,
   X,
+  MoreVertical,
+  Edit,
+  Trash,
+  Pencil,
+  Eye,
+  EyeOff,
 } from "lucide-react";
-=======
-import { Alert, AlertDescription } from "@/components/ui/alert";
-import { AlertCircle, RefreshCw, Play, Clock, Loader2, X, MoreVertical, Edit, Trash, Pencil, Eye, EyeOff } from "lucide-react";
->>>>>>> 974c6f28
 import { apiClient } from "@/lib/api";
 import { Button } from "@/components/ui/button";
 import { Badge } from "@/components/ui/badge";
-import { DropdownMenu, DropdownMenuContent, DropdownMenuItem, DropdownMenuTrigger, DropdownMenuSeparator } from "@/components/ui/dropdown-menu";
+import {
+  DropdownMenu,
+  DropdownMenuContent,
+  DropdownMenuItem,
+  DropdownMenuTrigger,
+  DropdownMenuSeparator,
+} from "@/components/ui/dropdown-menu";
 import { toast } from "@/hooks/use-toast";
 import { useTheme } from "@/lib/theme-provider";
-<<<<<<< HEAD
+import { getAppIconUrl } from "@/lib/utils/icons";
 import ReactFlow, { useNodesState, useEdgesState } from "reactflow";
 import "reactflow/dist/style.css";
 import { SourceNode } from "@/components/sync/nodes/SourceNode";
@@ -29,25 +35,11 @@
 import { DestinationNode } from "@/components/sync/nodes/DestinationNode";
 import { EntityNode } from "@/components/sync/nodes/EntityNode";
 import { Dag } from "@/components/sync/dag";
-=======
-import { getAppIconUrl } from "@/lib/utils/icons";
-import ReactFlow, {
-    useNodesState,
-    useEdgesState,
-} from 'reactflow';
-import 'reactflow/dist/style.css';
-import { SourceNode } from '@/components/sync/nodes/SourceNode';
-import { TransformerNode } from '@/components/sync/nodes/TransformerNode';
-import { DestinationNode } from '@/components/sync/nodes/DestinationNode';
-import { EntityNode } from '@/components/sync/nodes/EntityNode';
-import { Dag } from '@/components/sync/dag';
->>>>>>> 974c6f28
 import {
   cleanEntityName,
   convertDagToFlowGraph,
 } from "@/components/collection/DagToFlow";
 import { cn } from "@/lib/utils";
-<<<<<<< HEAD
 import { SyncErrorCard } from "./SyncErrorCard";
 import {
   Dialog,
@@ -55,6 +47,7 @@
   DialogHeader,
   DialogTitle,
   DialogFooter,
+  DialogDescription,
 } from "@/components/ui/dialog";
 import {
   SyncSchedule,
@@ -62,6 +55,19 @@
   buildCronExpression,
   isValidCronExpression,
 } from "@/components/sync/SyncSchedule";
+import { Input } from "@/components/ui/input";
+import { Label } from "@/components/ui/label";
+import { Textarea } from "@/components/ui/textarea";
+import {
+  AlertDialog,
+  AlertDialogAction,
+  AlertDialogCancel,
+  AlertDialogContent,
+  AlertDialogDescription,
+  AlertDialogFooter,
+  AlertDialogHeader,
+  AlertDialogTitle,
+} from "@/components/ui/alert-dialog";
 import { useSyncStateStore, SyncProgressUpdate } from "@/stores/syncStateStore";
 import { syncStorageService } from "@/services/syncStorageService";
 import {
@@ -75,30 +81,17 @@
   calculateRuntime,
   formatRuntime,
 } from "@/utils/dateTime";
-=======
-import { SyncErrorCard } from './SyncErrorCard';
-import { Dialog, DialogContent, DialogHeader, DialogTitle, DialogFooter, DialogDescription } from '@/components/ui/dialog';
-import { SyncSchedule, SyncScheduleConfig, buildCronExpression, isValidCronExpression } from '@/components/sync/SyncSchedule';
-import { Input } from "@/components/ui/input";
-import { Label } from "@/components/ui/label";
-import { Textarea } from "@/components/ui/textarea";
-import { AlertDialog, AlertDialogAction, AlertDialogCancel, AlertDialogContent, AlertDialogDescription, AlertDialogFooter, AlertDialogHeader, AlertDialogTitle } from "@/components/ui/alert-dialog";
-import { useSyncStateStore, SyncProgressUpdate } from "@/stores/syncStateStore";
-import { syncStorageService } from "@/services/syncStorageService";
-import { deriveSyncStatus, getSyncStatusColorClass, getSyncStatusDisplayText } from "@/utils/syncStatus";
-import { utcNow, parseBackendTimestamp, calculateRuntime, formatRuntime } from "@/utils/dateTime";
 import { useNavigate } from "react-router-dom";
 import { redirectWithError } from "@/lib/error-utils";
 import {
-    Tooltip,
-    TooltipContent,
-    TooltipProvider,
-    TooltipTrigger,
+  Tooltip,
+  TooltipContent,
+  TooltipProvider,
+  TooltipTrigger,
 } from "@/components/ui/tooltip";
 import { EditSourceConnectionDialog } from "./EditSourceConnectionDialog";
 import { emitCollectionEvent, SOURCE_CONNECTION_UPDATED } from "@/lib/events";
 import { ActionCheckResponse } from "@/types";
->>>>>>> 974c6f28
 
 const nodeTypes = {
   sourceNode: SourceNode,
@@ -109,7 +102,6 @@
 
 // Source Connection interface - matches backend SourceConnection schema exactly
 interface SourceConnection {
-<<<<<<< HEAD
   id: string;
   name: string;
   description?: string;
@@ -133,33 +125,8 @@
   latest_sync_job_error?: string;
   cron_schedule?: string;
   next_scheduled_run?: string;
-=======
-    id: string;
-    name: string;
-    description?: string;
-    short_name: string;
-    config_fields?: Record<string, any>;
-    sync_id?: string;
-    organization_id: string;
-    created_at: string;
-    modified_at: string;
-    connection_id?: string;
-    collection: string;
-    white_label_id?: string;
-    created_by_email: string;
-    modified_by_email: string;
-    auth_fields?: Record<string, any> | string;
-    status?: string;
-    latest_sync_job_status?: string;
-    latest_sync_job_id?: string;
-    latest_sync_job_started_at?: string;
-    latest_sync_job_completed_at?: string;
-    latest_sync_job_error?: string;
-    cron_schedule?: string;
-    next_scheduled_run?: string;
-    auth_provider?: string;
-    auth_provider_config?: Record<string, any>;
->>>>>>> 974c6f28
+  auth_provider?: string;
+  auth_provider_config?: Record<string, any>;
 }
 
 // Source Connection Job interface - matches backend SourceConnectionJob schema exactly
@@ -189,7 +156,6 @@
 }
 
 const SyncDagCard = ({
-<<<<<<< HEAD
   sourceConnection,
   entityDict,
   selectedEntity,
@@ -208,7 +174,11 @@
   syncJob,
   onCancelSync,
   isCancelling,
-  hasPausedIncrementalSchedule,
+  entitiesAllowed,
+  syncsAllowed,
+  entitiesCheckDetails,
+  syncsCheckDetails,
+  isCheckingUsage,
 }: {
   sourceConnection: SourceConnection;
   entityDict: Record<string, number>;
@@ -229,14 +199,17 @@
     skipped: number;
     total: number;
   };
-  onRunSync: () => void;
-  isInitiatingSyncJob: boolean;
   isDark: boolean;
   syncJob: SourceConnectionJob | null;
   onCancelSync: () => void;
   isCancelling: boolean;
-  hasPausedIncrementalSchedule?: boolean;
+  entitiesAllowed: boolean;
+  syncsAllowed: boolean;
+  entitiesCheckDetails: ActionCheckResponse | null;
+  syncsCheckDetails: ActionCheckResponse | null;
+  isCheckingUsage: boolean;
 }) => {
+  // Calculate if sync is currently running
   const isSyncRunning =
     syncJob?.status === "in_progress" || syncJob?.status === "pending";
 
@@ -266,31 +239,84 @@
 
               <div className="flex gap-2">
                 {/* Run Sync Button - Always visible */}
-                <Button
-                  variant="outline"
-                  size="sm"
-                  className={cn(
-                    "h-8 gap-1.5 font-normal",
-                    isSyncRunning || isInitiatingSyncJob
-                      ? isDark
-                        ? "bg-gray-800/50 border-gray-700/50 text-gray-400 cursor-not-allowed"
-                        : "bg-gray-50 border-gray-200 text-gray-400 cursor-not-allowed"
-                      : isDark
-                      ? "bg-gray-700 border-gray-600 text-white hover:bg-gray-600"
-                      : "bg-white border-gray-200 text-gray-800 hover:bg-gray-50"
-                  )}
-                  onClick={onRunSync}
-                  disabled={isSyncRunning || isInitiatingSyncJob}
-                >
-                  <Play className="h-3.5 w-3.5" />
-                  {isSyncRunning
-                    ? "Running..."
-                    : isInitiatingSyncJob
-                    ? "Starting..."
-                    : hasPausedIncrementalSchedule
-                    ? "Resume Sync"
-                    : "Run Sync"}
-                </Button>
+                <TooltipProvider delayDuration={100}>
+                  <Tooltip>
+                    <TooltipTrigger asChild>
+                      <span tabIndex={0}>
+                        <Button
+                          variant="outline"
+                          size="sm"
+                          className={cn(
+                            "h-8 gap-1.5 font-normal",
+                            isSyncRunning ||
+                              isInitiatingSyncJob ||
+                              !entitiesAllowed ||
+                              !syncsAllowed ||
+                              isCheckingUsage
+                              ? isDark
+                                ? "bg-gray-800/50 border-gray-700/50 text-gray-400 cursor-not-allowed"
+                                : "bg-gray-50 border-gray-200 text-gray-400 cursor-not-allowed"
+                              : isDark
+                              ? "bg-gray-700 border-gray-600 text-white hover:bg-gray-600"
+                              : "bg-white border-gray-200 text-gray-800 hover:bg-gray-50"
+                          )}
+                          onClick={onRunSync}
+                          disabled={
+                            isSyncRunning ||
+                            isInitiatingSyncJob ||
+                            !entitiesAllowed ||
+                            !syncsAllowed ||
+                            isCheckingUsage
+                          }
+                        >
+                          <Play className="h-3.5 w-3.5" />
+                          {isSyncRunning
+                            ? "Running..."
+                            : isInitiatingSyncJob
+                            ? "Starting..."
+                            : "Run Sync"}
+                        </Button>
+                      </span>
+                    </TooltipTrigger>
+                    {(!entitiesAllowed || !syncsAllowed) && (
+                      <TooltipContent className="max-w-xs">
+                        <p className="text-xs">
+                          {!entitiesAllowed &&
+                          entitiesCheckDetails?.reason ===
+                            "usage_limit_exceeded" ? (
+                            <>
+                              Entity processing limit reached.{" "}
+                              <a
+                                href="/organization/settings?tab=billing"
+                                className="underline"
+                                onClick={(e) => e.stopPropagation()}
+                              >
+                                Upgrade your plan
+                              </a>{" "}
+                              to run syncs.
+                            </>
+                          ) : !syncsAllowed &&
+                            syncsCheckDetails?.reason ===
+                              "usage_limit_exceeded" ? (
+                            <>
+                              Sync limit reached.{" "}
+                              <a
+                                href="/organization/settings?tab=billing"
+                                className="underline"
+                                onClick={(e) => e.stopPropagation()}
+                              >
+                                Upgrade your plan
+                              </a>{" "}
+                              for more syncs.
+                            </>
+                          ) : (
+                            "Unable to run sync at this time."
+                          )}
+                        </p>
+                      </TooltipContent>
+                    )}
+                  </Tooltip>
+                </TooltipProvider>
 
                 {/* Cancel Sync Button - Always visible */}
                 <Button
@@ -326,294 +352,13 @@
                   )}
                 </Button>
               </div>
-=======
-    sourceConnection,
-    entityDict,
-    selectedEntity,
-    setSelectedEntity,
-    nodes,
-    edges,
-    onNodesChange,
-    onEdgesChange,
-    reactFlowInstance,
-    setReactFlowInstance,
-    flowContainerRef,
-    syncJobData,
-    onRunSync,
-    isInitiatingSyncJob,
-    isDark,
-    syncJob,
-    onCancelSync,
-    isCancelling,
-    entitiesAllowed,
-    syncsAllowed,
-    entitiesCheckDetails,
-    syncsCheckDetails,
-    isCheckingUsage
-}: {
-    sourceConnection: SourceConnection;
-    entityDict: Record<string, number>;
-    selectedEntity: string;
-    setSelectedEntity: (entity: string) => void;
-    nodes: any[];
-    edges: any[];
-    onNodesChange: any;
-    onEdgesChange: any;
-    reactFlowInstance: any;
-    setReactFlowInstance: any;
-    flowContainerRef: React.RefObject<HTMLDivElement>;
-    syncJobData: {
-        inserted: number;
-        updated: number;
-        deleted: number;
-        kept: number;
-        skipped: number;
-        total: number;
-    };
-    isDark: boolean;
-    syncJob: SourceConnectionJob | null;
-    onCancelSync: () => void;
-    isCancelling: boolean;
-    entitiesAllowed: boolean;
-    syncsAllowed: boolean;
-    entitiesCheckDetails: ActionCheckResponse | null;
-    syncsCheckDetails: ActionCheckResponse | null;
-    isCheckingUsage: boolean;
-}) => {
-    // Calculate if sync is currently running
-    const isSyncRunning = syncJob?.status === 'in_progress' || syncJob?.status === 'pending';
-
-    return (
-        <div className="space-y-3">
-            {/* Entity Graph Card with Entities Panel on the right */}
-            <div className="flex gap-3">
-                {/* Entity Graph Card */}
-                <Card className={cn(
-                    "overflow-hidden border rounded-lg flex-1",
-                    isDark ? "border-gray-700/50 bg-gray-800/30" : "border-gray-200 bg-white shadow-sm"
-                )}>
-                    <CardHeader className="p-3">
-                        <div className="flex justify-between items-center">
-                            <h3 className={cn(
-                                "text-base font-medium",
-                                isDark ? "text-gray-200" : "text-gray-700"
-                            )}>
-                                Entity Graph
-                            </h3>
-
-                            <div className="flex gap-2">
-                                {/* Run Sync Button - Always visible */}
-                                <TooltipProvider delayDuration={100}>
-                                    <Tooltip>
-                                        <TooltipTrigger asChild>
-                                            <span tabIndex={0}>
-                                                <Button
-                                                    variant="outline"
-                                                    size="sm"
-                                                    className={cn(
-                                                        "h-8 gap-1.5 font-normal",
-                                                        (isSyncRunning || isInitiatingSyncJob || !entitiesAllowed || !syncsAllowed || isCheckingUsage)
-                                                            ? isDark
-                                                                ? "bg-gray-800/50 border-gray-700/50 text-gray-400 cursor-not-allowed"
-                                                                : "bg-gray-50 border-gray-200 text-gray-400 cursor-not-allowed"
-                                                            : isDark
-                                                                ? "bg-gray-700 border-gray-600 text-white hover:bg-gray-600"
-                                                                : "bg-white border-gray-200 text-gray-800 hover:bg-gray-50"
-                                                    )}
-                                                    onClick={onRunSync}
-                                                    disabled={isSyncRunning || isInitiatingSyncJob || !entitiesAllowed || !syncsAllowed || isCheckingUsage}
-                                                >
-                                                    <Play className="h-3.5 w-3.5" />
-                                                    {isSyncRunning ? 'Running...' : isInitiatingSyncJob ? 'Starting...' : 'Run Sync'}
-                                                </Button>
-                                            </span>
-                                        </TooltipTrigger>
-                                        {(!entitiesAllowed || !syncsAllowed) && (
-                                            <TooltipContent className="max-w-xs">
-                                                <p className="text-xs">
-                                                    {!entitiesAllowed && entitiesCheckDetails?.reason === 'usage_limit_exceeded' ? (
-                                                        <>
-                                                            Entity processing limit reached.{' '}
-                                                            <a
-                                                                href="/organization/settings?tab=billing"
-                                                                className="underline"
-                                                                onClick={(e) => e.stopPropagation()}
-                                                            >
-                                                                Upgrade your plan
-                                                            </a>
-                                                            {' '}to run syncs.
-                                                        </>
-                                                    ) : !syncsAllowed && syncsCheckDetails?.reason === 'usage_limit_exceeded' ? (
-                                                        <>
-                                                            Sync limit reached.{' '}
-                                                            <a
-                                                                href="/organization/settings?tab=billing"
-                                                                className="underline"
-                                                                onClick={(e) => e.stopPropagation()}
-                                                            >
-                                                                Upgrade your plan
-                                                            </a>
-                                                            {' '}for more syncs.
-                                                        </>
-                                                    ) : (
-                                                        'Unable to run sync at this time.'
-                                                    )}
-                                                </p>
-                                            </TooltipContent>
-                                        )}
-                                    </Tooltip>
-                                </TooltipProvider>
-
-                                {/* Cancel Sync Button - Always visible */}
-                                <Button
-                                    variant="outline"
-                                    size="sm"
-                                    className={cn(
-                                        "h-8 gap-1.5 font-normal",
-                                        isCancelling
-                                            ? isDark
-                                                ? "bg-orange-900/30 border-orange-700 text-orange-200 hover:bg-orange-900/50"
-                                                : "bg-orange-50 border-orange-200 text-orange-700 hover:bg-orange-100"
-                                            : isSyncRunning
-                                                ? isDark
-                                                    ? "bg-red-900/30 border-red-700 text-red-200 hover:bg-red-900/50"
-                                                    : "bg-red-50 border-red-200 text-red-700 hover:bg-red-100"
-                                                : isDark
-                                                    ? "bg-gray-800/50 border-gray-700/50 text-gray-400 cursor-not-allowed"
-                                                    : "bg-gray-50 border-gray-200 text-gray-400 cursor-not-allowed"
-                                    )}
-                                    onClick={onCancelSync}
-                                    disabled={!isSyncRunning || isCancelling}
-                                >
-                                    {isCancelling ? (
-                                        <>
-                                            <Loader2 className="h-3.5 w-3.5 animate-spin" />
-                                            Cancelling...
-                                        </>
-                                    ) : (
-                                        <>
-                                            <X className="h-3.5 w-3.5" />
-                                            Cancel Sync
-                                        </>
-                                    )}
-                                </Button>
-                            </div>
-                        </div>
-                    </CardHeader>
-                    <CardContent className="p-3 pt-0">
-                        <div
-                            ref={flowContainerRef}
-                            className="h-[238px] w-full overflow-hidden rounded-md pointer-events-none [&_.react-flow__handle]:!cursor-default [&_*]:!cursor-default"
-                            style={{ minHeight: '238px' }}
-                        >
-                            <ReactFlow
-                                key={sourceConnection.id || 'no-connection'}
-                                nodes={nodes}
-                                edges={edges}
-                                onNodesChange={onNodesChange}
-                                onEdgesChange={onEdgesChange}
-                                nodeTypes={nodeTypes}
-                                fitView
-                                fitViewOptions={{
-                                    padding: 0.3,
-                                    minZoom: 0.1,
-                                    maxZoom: 1.5,
-                                    duration: 0
-                                }}
-                                onInit={setReactFlowInstance}
-                                defaultViewport={{ x: 0, y: 0, zoom: 0.8 }}
-                                style={{
-                                    background: isDark ? 'transparent' : '#ffffff'
-                                }}
-                                nodesDraggable={false}
-                                nodesConnectable={false}
-                                elementsSelectable={false}
-                                zoomOnScroll={false}
-                                panOnScroll={false}
-                                panOnDrag={false}
-                                zoomOnPinch={false}
-                                zoomOnDoubleClick={false}
-                                proOptions={{ hideAttribution: true }}
-                            />
-                        </div>
-                    </CardContent>
-                </Card>
-
-                {/* Entity list - right side panel with same height as Entity Graph */}
-                <div className={cn(
-                    "w-[200px] flex-shrink-0 rounded-lg border flex flex-col h-[308px]",
-                    isDark ? "border-gray-700/50 bg-gray-800/30" : "border-gray-200 bg-white shadow-sm"
-                )}>
-                    <div className={cn(
-                        "p-3 border-b flex-shrink-0",
-                        isDark ? "border-gray-700/50" : "border-gray-200"
-                    )}>
-                        <h3 className={cn(
-                            "text-base font-medium",
-                            isDark ? "text-gray-200" : "text-gray-700"
-                        )}>
-                            Entities
-                        </h3>
-                    </div>
-                    <div className="flex-1 overflow-y-auto overflow-x-hidden p-3 space-y-1.5 min-h-0">
-                        {Object.keys(entityDict).length > 0 ?
-                            Object.keys(entityDict)
-                                .sort()
-                                .map((key) => {
-                                    const isSelected = key === selectedEntity;
-
-                                    return (
-                                        <Button
-                                            key={key}
-                                            variant="outline"
-                                            className={cn(
-                                                "w-full justify-between items-center gap-1.5 h-8 py-0 px-2 text-[13px] flex-shrink-0",
-                                                isSelected
-                                                    ? isDark
-                                                        ? "bg-gray-700 border-gray-600 border-[1.5px] text-white"
-                                                        : "bg-blue-50 border-blue-200 border-[1.5px] text-blue-700"
-                                                    : isDark
-                                                        ? "bg-gray-800/80 border-gray-700/60 text-gray-300"
-                                                        : "bg-white border-gray-200 text-gray-700 hover:bg-gray-50"
-                                            )}
-                                            onClick={() => setSelectedEntity(key)}
-                                        >
-                                            <span className="truncate">{key}</span>
-                                            <Badge
-                                                variant="outline"
-                                                className={cn(
-                                                    "ml-1 pointer-events-none text-[11px] px-1.5 font-normal h-5 flex-shrink-0",
-                                                    isSelected
-                                                        ? isDark
-                                                            ? "bg-gray-600 text-gray-200 border-gray-500"
-                                                            : "bg-blue-100 text-blue-700 border-blue-200"
-                                                        : isDark
-                                                            ? "bg-gray-700 text-gray-300 border-gray-600"
-                                                            : "bg-gray-50 text-gray-600 border-gray-200"
-                                                )}
-                                            >
-                                                {entityDict[key]}
-                                            </Badge>
-                                        </Button>
-                                    );
-                                })
-                            : <div className={cn(
-                                "text-sm text-center py-4 flex-shrink-0",
-                                isDark ? "text-gray-400" : "text-gray-500"
-                            )}>
-                                No entities found
-                            </div>
-                        }
-                    </div>
-                </div>
->>>>>>> 974c6f28
             </div>
           </CardHeader>
           <CardContent className="p-3 pt-0">
             <div
               ref={flowContainerRef}
-              className="h-[200px] w-full overflow-hidden rounded-md pointer-events-none [&_.react-flow__handle]:!cursor-default [&_*]:!cursor-default"
-              style={{ minHeight: "200px" }}
+              className="h-[238px] w-full overflow-hidden rounded-md pointer-events-none [&_.react-flow__handle]:!cursor-default [&_*]:!cursor-default"
+              style={{ minHeight: "238px" }}
             >
               <ReactFlow
                 key={sourceConnection.id || "no-connection"}
@@ -651,7 +396,7 @@
         {/* Entity list - right side panel with same height as Entity Graph */}
         <div
           className={cn(
-            "w-[200px] flex-shrink-0 rounded-lg border flex flex-col h-[270px]",
+            "w-[200px] flex-shrink-0 rounded-lg border flex flex-col h-[308px]",
             isDark
               ? "border-gray-700/50 bg-gray-800/30"
               : "border-gray-200 bg-white shadow-sm"
@@ -834,9 +579,9 @@
 const SourceConnectionDetailView = ({
   sourceConnectionId,
 }: SourceConnectionDetailViewProps) => {
-<<<<<<< HEAD
   const { resolvedTheme } = useTheme();
   const isDark = resolvedTheme === "dark";
+  const navigate = useNavigate();
 
   // Sync state store
   const {
@@ -890,271 +635,40 @@
 
   // Schedule dialog state
   const [showScheduleDialog, setShowScheduleDialog] = useState(false);
+  const [showEditDetailsDialog, setShowEditDetailsDialog] = useState(false);
+  const [showDeleteDialog, setShowDeleteDialog] = useState(false);
+  const [deleteConfirmText, setDeleteConfirmText] = useState("");
+  const [dropdownOpen, setDropdownOpen] = useState(false);
+
+  // Edit dialog state
+  const [editFormData, setEditFormData] = useState({
+    name: "",
+    description: "",
+    config_fields: {} as Record<string, any>,
+    auth_fields: {} as Record<string, any>,
+    auth_provider: "",
+    auth_provider_config: {} as Record<string, any>,
+  });
+  const [sourceDetails, setSourceDetails] = useState<any>(null);
+  const [authProviderDetails, setAuthProviderDetails] = useState<any>(null);
+  const [isUpdating, setIsUpdating] = useState(false);
+  const [showPasswordFields, setShowPasswordFields] = useState<
+    Record<string, boolean>
+  >({});
   const [scheduleConfig, setScheduleConfig] = useState<SyncScheduleConfig>({
     type: "one-time",
     frequency: "custom",
   });
   const [nextRunTime, setNextRunTime] = useState<string | null>(null);
-  const [hasIncrementalSchedule, setHasIncrementalSchedule] = useState(false);
-  const [hasPausedIncrementalSchedule, setHasPausedIncrementalSchedule] =
-    useState(false);
-
-  // Check for incremental schedule
-  const checkIncrementalSchedule = async () => {
-    if (sourceConnection?.sync_id) {
-      try {
-        const { SyncService } = await import("@/services/syncService");
-        const existingSchedule = await SyncService.getMinuteLevelScheduleInfo(
-          sourceConnection.sync_id
-        );
-        setHasIncrementalSchedule(!!existingSchedule);
-        setHasPausedIncrementalSchedule(
-          !!existingSchedule && !existingSchedule.running
-        );
-      } catch (error) {
-        console.error("Error checking incremental schedule:", error);
-        setHasIncrementalSchedule(false);
-        setHasPausedIncrementalSchedule(false);
-      }
-    } else {
-      setHasIncrementalSchedule(false);
-      setHasPausedIncrementalSchedule(false);
-    }
-  };
-
-  // Load current schedule when dialog opens
-  const handleOpenScheduleDialog = async () => {
-    setShowScheduleDialog(true);
-
-    // If we have a sync_id, try to load the current incremental schedule
-    if (sourceConnection?.sync_id) {
-      try {
-        const { SyncService } = await import("@/services/syncService");
-        const existingSchedule = await SyncService.getMinuteLevelScheduleInfo(
-          sourceConnection.sync_id
-        );
-=======
-    const { resolvedTheme } = useTheme();
-    const isDark = resolvedTheme === 'dark';
-    const navigate = useNavigate();
-
-    // Sync state store
-    const { subscribe, getProgressForSource, hasActiveSubscription, restoreProgressFromStorage } = useSyncStateStore();
-
-    // Check for stored progress on mount
-    useEffect(() => {
-        const storedData = syncStorageService.getProgressForSource(sourceConnectionId);
-        if (storedData && storedData.status === 'active') {
-            console.log('💾 Found stored progress on mount, restoring immediately:', storedData);
-            restoreProgressFromStorage(sourceConnectionId, storedData.jobId);
-        }
-    }, []); // Empty deps - only runs once on mount
-
-    const liveProgress = getProgressForSource(sourceConnectionId);
-
-    const [sourceConnection, setSourceConnection] = useState<SourceConnection | null>(null);
-
-    // CLEAR SEPARATION: Sync Job data (from /source-connections/{id}/jobs/{job_id})
-    const [syncJob, setSyncJob] = useState<SourceConnectionJob | null>(null);
-
-
-
-    // Loading and UI state
-    const [isLoading, setIsLoading] = useState(true);
-    const [isInitiatingSyncJob, setIsInitiatingSyncJob] = useState(false);
-    const [isCancelling, setIsCancelling] = useState(false);
-    const [pendingJobStartTime, setPendingJobStartTime] = useState<number | null>(null);
-
-    // Entity processing and visualization state
-    const [totalEntities, setTotalEntities] = useState<number>(0);
-    const [totalRuntime, setTotalRuntime] = useState<number | null>(null);
-    const [entityDict, setEntityDict] = useState<Record<string, number>>({});
-    const [selectedEntity, setSelectedEntity] = useState<string>('');
-
-    // Graph visualization state
-    const [nodes, setNodes, onNodesChange] = useNodesState([]);
-    const [edges, setEdges, onEdgesChange] = useEdgesState([]);
-    const [reactFlowInstance, setReactFlowInstance] = useState(null);
-    const [entityDags, setEntityDags] = useState<Dag[]>([]);
-    const [selectedDag, setSelectedDag] = useState<Dag | null>(null);
-
-    // Schedule dialog state
-    const [showScheduleDialog, setShowScheduleDialog] = useState(false);
-    const [showEditDetailsDialog, setShowEditDetailsDialog] = useState(false);
-    const [showDeleteDialog, setShowDeleteDialog] = useState(false);
-    const [deleteConfirmText, setDeleteConfirmText] = useState('');
-    const [dropdownOpen, setDropdownOpen] = useState(false);
-
-    // Edit dialog state
-    const [editFormData, setEditFormData] = useState({
-        name: '',
-        description: '',
-        config_fields: {} as Record<string, any>,
-        auth_fields: {} as Record<string, any>,
-        auth_provider: '',
-        auth_provider_config: {} as Record<string, any>
-    });
-    const [sourceDetails, setSourceDetails] = useState<any>(null);
-    const [authProviderDetails, setAuthProviderDetails] = useState<any>(null);
-    const [isUpdating, setIsUpdating] = useState(false);
-    const [showPasswordFields, setShowPasswordFields] = useState<Record<string, boolean>>({});
-    const [scheduleConfig, setScheduleConfig] = useState<SyncScheduleConfig>({
-        type: "one-time",
-        frequency: "custom"
-    });
-    const [nextRunTime, setNextRunTime] = useState<string | null>(null);
-
-    // Add state for usage limits
-    const [entitiesAllowed, setEntitiesAllowed] = useState(true);
-    const [entitiesCheckDetails, setEntitiesCheckDetails] = useState<ActionCheckResponse | null>(null);
-    const [syncsAllowed, setSyncsAllowed] = useState(true);
-    const [syncsCheckDetails, setSyncsCheckDetails] = useState<ActionCheckResponse | null>(null);
-    const [isCheckingUsage, setIsCheckingUsage] = useState(true);
-
-    const flowContainerRef = useRef<HTMLDivElement>(null);
-
-    // Sync job data processed for UI display
-    const syncJobData = useMemo(() => {
-        // Use live progress if available, otherwise fall back to sync job data
-        const inserted = liveProgress?.entities_inserted ?? syncJob?.entities_inserted ?? 0;
-        const updated = liveProgress?.entities_updated ?? syncJob?.entities_updated ?? 0;
-        const deleted = liveProgress?.entities_deleted ?? syncJob?.entities_deleted ?? 0;
-        const kept = liveProgress?.entities_kept ?? syncJob?.entities_kept ?? 0;
-        const skipped = liveProgress?.entities_skipped ?? syncJob?.entities_skipped ?? 0;
-        const total = inserted + updated + kept + skipped - deleted;
-
-
-
-        return { inserted, updated, deleted, kept, skipped, total };
-    }, [syncJob, liveProgress]);
-
-    // Calculate if sync is currently running
-    const isSyncRunning = useMemo(() => {
-        return syncJob?.status === 'in_progress' || syncJob?.status === 'pending';
-    }, [syncJob?.status]);
-
-    // Derived sync status that uses live progress when available
-    const derivedSyncStatus = useMemo(() => {
-        return deriveSyncStatus(
-            liveProgress,
-            hasActiveSubscription(sourceConnectionId),
-            syncJob?.status
-        );
-    }, [liveProgress, syncJob?.status, hasActiveSubscription, sourceConnectionId]);
-
-    // Check if actions are allowed based on usage limits
-    const checkUsageActions = useCallback(async () => {
-        try {
-            // Check both entities and syncs in parallel
-            const [entitiesResponse, syncsResponse] = await Promise.all([
-                apiClient.get('/usage/check-action?action=entities'),
-                apiClient.get('/usage/check-action?action=syncs')
-            ]);
-
-            if (entitiesResponse.ok) {
-                const data: ActionCheckResponse = await entitiesResponse.json();
-                setEntitiesAllowed(data.allowed);
-                setEntitiesCheckDetails(data);
-            }
-
-            if (syncsResponse.ok) {
-                const data: ActionCheckResponse = await syncsResponse.json();
-                setSyncsAllowed(data.allowed);
-                setSyncsCheckDetails(data);
-            }
-        } catch (error) {
-            console.error('Failed to check usage actions:', error);
-            // Default to allowed on error to not block users
-            setEntitiesAllowed(true);
-            setSyncsAllowed(true);
-        } finally {
-            setIsCheckingUsage(false);
-        }
-    }, []);
-
-    // API CALL 1: Fetch Source Connection details (from /source-connections/{id})
-    const fetchSourceConnection = async () => {
-        try {
-            console.log("Fetching source connection details...");
-            const response = await apiClient.get(`/source-connections/${sourceConnectionId}`);
-
-            if (response.ok) {
-                const data = await response.json();
-                console.log("Source connection data received:", data);
-
-                // Add dummy config fields for prototype testing
-                const enhancedData = {
-                    ...data,
-                    config_fields: data.config_fields || {
-                        api_version: "2023-10-16",
-                        webhook_endpoint: "https://api.company.com/webhooks/stripe",
-                        include_test_data: false
-                    }
-                };
-
-                setSourceConnection(enhancedData);
-                return enhancedData;
-            } else {
-                console.error("Failed to load source connection details:", await response.text());
-                return null;
-            }
-        } catch (err) {
-            console.error("Error fetching source connection details:", err);
-            return null;
-        }
-    };
->>>>>>> 974c6f28
-
-        if (existingSchedule) {
-          // Parse the cron expression to determine the frequency
-          const cronParts = existingSchedule.cron_expression.split(" ");
-          let frequency: SyncScheduleConfig["frequency"] = "minute";
-
-          if (cronParts[0] === "*/5") frequency = "5min";
-          else if (cronParts[0] === "*/15") frequency = "15min";
-          else if (cronParts[0] === "*/30") frequency = "30min";
-          else if (cronParts[0] === "*/1" || cronParts[0] === "*")
-            frequency = "minute";
-
-          setScheduleConfig({
-            type: "incremental",
-            frequency,
-            cronExpression: existingSchedule.cron_expression,
-          });
-        } else if (sourceConnection.cron_schedule) {
-          // Fall back to traditional scheduled sync
-          setScheduleConfig({
-            type: "scheduled",
-            frequency: "custom",
-            cronExpression: sourceConnection.cron_schedule,
-          });
-        } else {
-          // Default to one-time
-          setScheduleConfig({
-            type: "one-time",
-          });
-        }
-      } catch (error) {
-        console.error("Error loading current schedule:", error);
-        // Default to one-time if loading fails
-        setScheduleConfig({
-          type: "one-time",
-        });
-      }
-    } else if (sourceConnection?.cron_schedule) {
-      // Traditional scheduled sync
-      setScheduleConfig({
-        type: "scheduled",
-        frequency: "custom",
-        cronExpression: sourceConnection.cron_schedule,
-      });
-    } else {
-      // Default to one-time
-      setScheduleConfig({
-        type: "one-time",
-      });
-    }
-  };
+
+  // Add state for usage limits
+  const [entitiesAllowed, setEntitiesAllowed] = useState(true);
+  const [entitiesCheckDetails, setEntitiesCheckDetails] =
+    useState<ActionCheckResponse | null>(null);
+  const [syncsAllowed, setSyncsAllowed] = useState(true);
+  const [syncsCheckDetails, setSyncsCheckDetails] =
+    useState<ActionCheckResponse | null>(null);
+  const [isCheckingUsage, setIsCheckingUsage] = useState(true);
 
   const flowContainerRef = useRef<HTMLDivElement>(null);
 
@@ -1175,6 +689,11 @@
     return { inserted, updated, deleted, kept, skipped, total };
   }, [syncJob, liveProgress]);
 
+  // Calculate if sync is currently running
+  const isSyncRunning = useMemo(() => {
+    return syncJob?.status === "in_progress" || syncJob?.status === "pending";
+  }, [syncJob?.status]);
+
   // Derived sync status that uses live progress when available
   const derivedSyncStatus = useMemo(() => {
     return deriveSyncStatus(
@@ -1189,6 +708,36 @@
     sourceConnectionId,
   ]);
 
+  // Check if actions are allowed based on usage limits
+  const checkUsageActions = useCallback(async () => {
+    try {
+      // Check both entities and syncs in parallel
+      const [entitiesResponse, syncsResponse] = await Promise.all([
+        apiClient.get("/usage/check-action?action=entities"),
+        apiClient.get("/usage/check-action?action=syncs"),
+      ]);
+
+      if (entitiesResponse.ok) {
+        const data: ActionCheckResponse = await entitiesResponse.json();
+        setEntitiesAllowed(data.allowed);
+        setEntitiesCheckDetails(data);
+      }
+
+      if (syncsResponse.ok) {
+        const data: ActionCheckResponse = await syncsResponse.json();
+        setSyncsAllowed(data.allowed);
+        setSyncsCheckDetails(data);
+      }
+    } catch (error) {
+      console.error("Failed to check usage actions:", error);
+      // Default to allowed on error to not block users
+      setEntitiesAllowed(true);
+      setSyncsAllowed(true);
+    } finally {
+      setIsCheckingUsage(false);
+    }
+  }, []);
+
   // API CALL 1: Fetch Source Connection details (from /source-connections/{id})
   const fetchSourceConnection = async () => {
     try {
@@ -1200,8 +749,19 @@
       if (response.ok) {
         const data = await response.json();
         console.log("Source connection data received:", data);
-        setSourceConnection(data);
-        return data;
+
+        // Add dummy config fields for prototype testing
+        const enhancedData = {
+          ...data,
+          config_fields: data.config_fields || {
+            api_version: "2023-10-16",
+            webhook_endpoint: "https://api.company.com/webhooks/stripe",
+            include_test_data: false,
+          },
+        };
+
+        setSourceConnection(enhancedData);
+        return enhancedData;
       } else {
         console.error(
           "Failed to load source connection details:",
@@ -1336,23 +896,16 @@
       // Step 1: Fetch source connection
       const connection = await fetchSourceConnection();
 
-      // Step 2: If successful, fetch sync job and check schedules
+      // Step 2: If successful, fetch sync job
       if (connection) {
         await fetchSyncJob(connection);
-        // Calculate next run time for scheduled syncs
-        if (connection.cron_schedule) {
-          const nextRun = calculateNextRunTime(connection.cron_schedule);
-          setNextRunTime(nextRun);
-        }
-        // Check for incremental schedules
-        await checkIncrementalSchedule();
       }
     } finally {
       setIsLoading(false);
     }
   };
 
-  // API CALL 4: Run sync job (POST /source-connections/{id}/run) or resume paused schedule
+  // API CALL 4: Run sync job (POST /source-connections/{id}/run)
   const handleRunSync = async () => {
     if (!sourceConnection?.id) {
       toast({
@@ -1363,135 +916,12 @@
       return;
     }
 
+    let response: Response | undefined;
+
     try {
       setIsInitiatingSyncJob(true);
-
-<<<<<<< HEAD
-      // Check if there's a paused incremental schedule that we should resume
-      if (sourceConnection.sync_id && hasIncrementalSchedule) {
-        try {
-          const { SyncService } = await import("@/services/syncService");
-          const existingSchedule = await SyncService.getMinuteLevelScheduleInfo(
-            sourceConnection.sync_id
-          );
-
-          if (existingSchedule && !existingSchedule.running) {
-            // Resume the paused schedule
-            console.log("Resuming paused incremental schedule...");
-            await SyncService.resumeMinuteLevelSchedule(
-              sourceConnection.sync_id
-            );
-=======
-        let response: Response | undefined;
-
-        try {
-            setIsInitiatingSyncJob(true);
-            console.log("Starting sync job...");
-            response = await apiClient.post(`/source-connections/${sourceConnection.id}/run`);
-
-            if (!response.ok) {
-                throw new Error("Failed to start sync job");
-            }
-
-            const newJob = await response.json();
-            console.log("New sync job started:", newJob);
-            setSyncJob(newJob);
-
-            // Clear the runtime from previous sync
-            setTotalRuntime(null);
-
-            // Track approximate start time for immediate runtime display (use UTC)
-            setPendingJobStartTime(utcNow());
-
-            // Also update the source connection's latest_sync_job_status to reflect the new job
-            if (sourceConnection) {
-                setSourceConnection({
-                    ...sourceConnection,
-                    latest_sync_job_status: newJob.status,
-                    latest_sync_job_id: newJob.id,
-                    latest_sync_job_started_at: newJob.started_at || undefined
-                });
-            }
-
-            // Subscribe to the new sync job for live updates
-            if (newJob.id) {
-                console.log("Subscribing to sync job:", newJob.id);
-                subscribe(newJob.id, sourceConnection.id);
-            }
->>>>>>> 974c6f28
-
-            // Update the source connection status to reflect it's now active
-            setSourceConnection({
-              ...sourceConnection,
-              status: "ACTIVE",
-            });
-
-<<<<<<< HEAD
-            // Update local state to reflect the schedule is no longer paused
-            setHasPausedIncrementalSchedule(false);
-
-            toast({
-              title: "Success",
-              description: "Continuous sync resumed successfully",
-=======
-            // Re-check usage limits after starting sync
-            await checkUsageActions();
-
-            // Don't reload data immediately - we'll get live updates via SSE
-
-        } catch (error) {
-            console.error("Error running sync:", error);
-
-            let errorMessage = "Failed to start sync job";
-            let errorDetails = "";
-
-            // Try to parse error response
-            if (error instanceof Error) {
-                errorMessage = error.message;
-                errorDetails = error.stack || "";
-            }
-
-            // If the error came from an API response, try to get more details
-            try {
-                if (response && !response.ok) {
-                    const errorData = await response.json();
-                    if (errorData.detail) {
-                        errorMessage = errorData.detail;
-                    } else if (errorData.message) {
-                        errorMessage = errorData.message;
-                    } else if (typeof errorData === 'string') {
-                        errorMessage = errorData;
-                    }
-                }
-            } catch (parseError) {
-                console.error("Could not parse error response:", parseError);
-            }
-
-            // Use redirectWithError to show the error in a dialog
-            redirectWithError(navigate, {
-                serviceName: sourceConnection?.name || "Sync Job",
-                sourceShortName: sourceConnection?.short_name || "sync",
-                errorMessage: errorMessage,
-                errorDetails: errorDetails,
-                canRetry: true,
-                dialogId: `sync-${sourceConnectionId}`,
-                timestamp: Date.now()
->>>>>>> 974c6f28
-            });
-
-            // Refresh data to get updated status
-            await fetchSourceConnection();
-            return;
-          }
-        } catch (error) {
-          console.error("Error checking/resuming schedule:", error);
-          // Fall through to normal sync job creation
-        }
-      }
-
-      // If no paused schedule to resume, start a new sync job
       console.log("Starting sync job...");
-      const response = await apiClient.post(
+      response = await apiClient.post(
         `/source-connections/${sourceConnection.id}/run`
       );
 
@@ -1530,13 +960,47 @@
         description: "Sync job started successfully",
       });
 
+      // Re-check usage limits after starting sync
+      await checkUsageActions();
+
       // Don't reload data immediately - we'll get live updates via SSE
     } catch (error) {
       console.error("Error running sync:", error);
-      toast({
-        title: "Error",
-        description: "Failed to start sync job",
-        variant: "destructive",
+
+      let errorMessage = "Failed to start sync job";
+      let errorDetails = "";
+
+      // Try to parse error response
+      if (error instanceof Error) {
+        errorMessage = error.message;
+        errorDetails = error.stack || "";
+      }
+
+      // If the error came from an API response, try to get more details
+      try {
+        if (response && !response.ok) {
+          const errorData = await response.json();
+          if (errorData.detail) {
+            errorMessage = errorData.detail;
+          } else if (errorData.message) {
+            errorMessage = errorData.message;
+          } else if (typeof errorData === "string") {
+            errorMessage = errorData;
+          }
+        }
+      } catch (parseError) {
+        console.error("Could not parse error response:", parseError);
+      }
+
+      // Use redirectWithError to show the error in a dialog
+      redirectWithError(navigate, {
+        serviceName: sourceConnection?.name || "Sync Job",
+        sourceShortName: sourceConnection?.short_name || "sync",
+        errorMessage: errorMessage,
+        errorDetails: errorDetails,
+        canRetry: true,
+        dialogId: `sync-${sourceConnectionId}`,
+        timestamp: Date.now(),
       });
     } finally {
       setIsInitiatingSyncJob(false);
@@ -1595,133 +1059,57 @@
     }
 
     try {
-      if (scheduleConfig.type === "incremental") {
-        // Handle incremental sync using new API endpoints
-        if (!sourceConnection.sync_id) {
-          toast({
-            title: "Error",
-            description: "No sync ID found for this connection",
-            variant: "destructive",
-          });
-          return;
-        }
-
-        // Build cron expression for incremental sync
-        const cronExpression = buildCronExpression(scheduleConfig);
-        if (!cronExpression) {
-          toast({
-            title: "Validation Error",
-            description: "Invalid incremental schedule configuration",
-            variant: "destructive",
-          });
-          return;
-        }
-
-        // Import the sync service
-        const { SyncService } = await import("@/services/syncService");
-
-        // Check if schedule already exists
-        const existingSchedule = await SyncService.getMinuteLevelScheduleInfo(
-          sourceConnection.sync_id
-        );
-
-        if (existingSchedule) {
-          // Update existing schedule
-          await SyncService.updateMinuteLevelSchedule(
-            sourceConnection.sync_id,
-            cronExpression
-          );
-          toast({
-            title: "Success",
-            description: "Incremental sync schedule updated successfully",
-          });
-        } else {
-          // Create new schedule
-          await SyncService.createMinuteLevelSchedule(
-            sourceConnection.sync_id,
-            cronExpression
-          );
-          toast({
-            title: "Success",
-            description: "Incremental sync schedule created successfully",
-          });
-        }
-
-        // Refresh source connection to get updated data
-        await fetchSourceConnection();
-      } else if (scheduleConfig.type === "scheduled") {
-        // Handle traditional scheduled sync
-        const cronExpression = buildCronExpression(scheduleConfig);
-
-        // Validate if needed
-        if (
-          scheduleConfig.frequency === "custom" &&
-          scheduleConfig.cronExpression &&
-          !isValidCronExpression(scheduleConfig.cronExpression)
-        ) {
-          toast({
-            title: "Validation Error",
-            description: "Invalid cron expression. Please check the format.",
-            variant: "destructive",
-          });
-          return;
-        }
-
-        // Update data to send
-        const updateData = {
-          cron_schedule: cronExpression,
-        };
-
-        // Make API call
-        const response = await apiClient.put(
-          `/source-connections/${sourceConnection.id}`,
-          null, // No query params
-          updateData // Data as third parameter
-        );
-
-        if (!response.ok) {
-          throw new Error("Failed to update schedule");
-        }
-
-        // Update local state with new schedule
-        const updatedConnection = await response.json();
-        setSourceConnection(updatedConnection);
-
-        // Update next run time
-        const nextRun = calculateNextRunTime(updatedConnection.cron_schedule);
-        setNextRunTime(nextRun);
-
+      // Build cron expression
+      const cronExpression =
+        scheduleConfig.type === "scheduled"
+          ? buildCronExpression(scheduleConfig)
+          : null;
+
+      // Validate if needed
+      if (
+        scheduleConfig.type === "scheduled" &&
+        scheduleConfig.frequency === "custom" &&
+        scheduleConfig.cronExpression &&
+        !isValidCronExpression(scheduleConfig.cronExpression)
+      ) {
         toast({
-          title: "Success",
-          description: "Schedule updated successfully",
+          title: "Validation Error",
+          description: "Invalid cron expression. Please check the format.",
+          variant: "destructive",
         });
-      } else {
-        // Handle one-time sync (clear any existing schedule)
-        const updateData = {
-          cron_schedule: null,
-        };
-
-        const response = await apiClient.put(
-          `/source-connections/${sourceConnection.id}`,
-          null,
-          updateData
-        );
-
-        if (!response.ok) {
-          throw new Error("Failed to update schedule");
-        }
-
-        const updatedConnection = await response.json();
-        setSourceConnection(updatedConnection);
-        setNextRunTime(null);
-
-        toast({
-          title: "Success",
-          description: "Schedule cleared - sync will be manual only",
-        });
-      }
+        return;
+      }
+
+      // Update data to send
+      const updateData = {
+        cron_schedule: cronExpression,
+      };
+
+      // Make API call
+      const response = await apiClient.put(
+        `/source-connections/${sourceConnection.id}`,
+        null, // No query params
+        updateData // Data as third parameter
+      );
+
+      if (!response.ok) {
+        throw new Error("Failed to update schedule");
+      }
+
+      // Update local state with new schedule
+      const updatedConnection = await response.json();
+      setSourceConnection(updatedConnection);
+
+      // Update next run time
+      const nextRun = calculateNextRunTime(updatedConnection.cron_schedule);
+      setNextRunTime(nextRun);
 
       setShowScheduleDialog(false);
+
+      toast({
+        title: "Success",
+        description: "Schedule updated successfully",
+      });
     } catch (error) {
       console.error("Error updating schedule:", error);
       toast({
@@ -1805,7 +1193,6 @@
         if (!selectedEntity) {
           setSelectedEntity(Object.keys(cleanedDict)[0]);
         }
-<<<<<<< HEAD
       }
     }
     // Fallback: If no job data (or empty entities_encountered) but we have DAGs, create entity dict with zero values
@@ -1825,31 +1212,6 @@
         // Select first entity if none selected
         if (!selectedEntity) {
           setSelectedEntity(Object.keys(fallbackDict)[0]);
-=======
-    };
-
-    // Helper function to check if field is OAuth token field
-    const isTokenField = (fieldName: string): boolean => {
-        return fieldName === 'refresh_token' ||
-            fieldName === 'access_token';
-    };
-
-    // Helper function to check if source has OAuth auth fields
-    const hasOAuthFields = (authFields: any): boolean => {
-        if (!authFields || typeof authFields !== 'object') return false;
-
-        // If auth_fields is a string (like '********'), we can't check
-        if (typeof authFields === 'string') return false;
-
-        // Check if any field is a token field
-        return Object.keys(authFields).some(key => isTokenField(key));
-    };
-
-    // Calculate next run time from cron expression
-    const calculateNextRunTime = useCallback((cronExpression: string | null) => {
-        if (!cronExpression) {
-            return null;
->>>>>>> 974c6f28
         }
       }
     }
@@ -1879,6 +1241,22 @@
     } else {
       return `${diffMins}m ago`;
     }
+  };
+
+  // Helper function to check if field is OAuth token field
+  const isTokenField = (fieldName: string): boolean => {
+    return fieldName === "refresh_token" || fieldName === "access_token";
+  };
+
+  // Helper function to check if source has OAuth auth fields
+  const hasOAuthFields = (authFields: any): boolean => {
+    if (!authFields || typeof authFields !== "object") return false;
+
+    // If auth_fields is a string (like '********'), we can't check
+    if (typeof authFields === "string") return false;
+
+    // Check if any field is a token field
+    return Object.keys(authFields).some((key) => isTokenField(key));
   };
 
   // Calculate next run time from cron expression
@@ -1951,48 +1329,8 @@
           )
         );
 
-<<<<<<< HEAD
         if (targetDate <= nowUtc) {
           targetDate.setUTCMonth(targetDate.getUTCMonth() + 1);
-=======
-        // Then load new data
-        loadAllData();
-    }, [sourceConnectionId]);
-
-    // Check usage limits on mount
-    useEffect(() => {
-        checkUsageActions();
-    }, [checkUsageActions]);
-
-    // Restore saved progress when sync job data is loaded
-    useEffect(() => {
-        // Handle case where job completed while page was closed
-        if (syncJob && (syncJob.status === 'completed' || syncJob.status === 'failed' || syncJob.status === 'cancelled')) {
-            const storedData = syncStorageService.getProgressForSource(sourceConnectionId);
-
-            if (storedData && storedData.jobId === syncJob.id && storedData.status === 'active') {
-                console.log('🧹 Updating stale progress for completed job:', {
-                    jobId: syncJob.id,
-                    apiStatus: syncJob.status,
-                    storedStatus: storedData.status
-                });
-
-                // Update the stored progress to reflect the completed status
-                const updatedProgress: SyncProgressUpdate = {
-                    ...storedData.lastUpdate,
-                    is_complete: syncJob.status === 'completed',
-                    is_failed: syncJob.status === 'failed'
-                };
-
-                // Save the updated progress with the correct status
-                syncStorageService.saveProgress(sourceConnectionId, syncJob.id, updatedProgress);
-
-                // Also remove from active subscriptions if present
-                if (hasActiveSubscription(sourceConnectionId)) {
-                    useSyncStateStore.getState().unsubscribe(sourceConnectionId);
-                }
-            }
->>>>>>> 974c6f28
         }
         nextRun = targetDate;
       }
@@ -2060,6 +1398,11 @@
     // Then load new data
     loadAllData();
   }, [sourceConnectionId]);
+
+  // Check usage limits on mount
+  useEffect(() => {
+    checkUsageActions();
+  }, [checkUsageActions]);
 
   // Restore saved progress when sync job data is loaded
   useEffect(() => {
@@ -2223,94 +1566,9 @@
     }
   }, [nodes, edges, reactFlowInstance]);
 
-<<<<<<< HEAD
   // Handle resizing
   useEffect(() => {
     if (!reactFlowInstance || !flowContainerRef.current) return;
-=======
-    // Update next run time when cron_schedule changes
-    useEffect(() => {
-        if (sourceConnection?.cron_schedule) {
-            const nextRun = calculateNextRunTime(sourceConnection.cron_schedule);
-            setNextRunTime(nextRun);
-        } else {
-            setNextRunTime(null);
-        }
-    }, [sourceConnection?.cron_schedule, calculateNextRunTime]);
-
-    // Save live progress to session storage
-    useEffect(() => {
-        if (liveProgress && sourceConnection?.latest_sync_job_id &&
-            // Only save if we have actual progress data (not just empty initial state)
-            (liveProgress.entities_inserted > 0 ||
-                liveProgress.entities_updated > 0 ||
-                liveProgress.entities_deleted > 0 ||
-                liveProgress.entities_kept > 0 ||
-                liveProgress.entities_skipped > 0 ||
-                liveProgress.is_complete ||
-                liveProgress.is_failed)) {
-            syncStorageService.saveProgress(
-                sourceConnectionId,
-                sourceConnection.latest_sync_job_id,
-                liveProgress
-            );
-        }
-    }, [liveProgress, sourceConnectionId, sourceConnection?.latest_sync_job_id]);
-
-    // Reload data when sync completes
-    useEffect(() => {
-        if (liveProgress?.is_complete || liveProgress?.is_failed) {
-            console.log('🔄 Sync completed/failed, scheduling data reload');
-            // Wait a bit for the backend to fully update, then reload
-            const timer = setTimeout(() => {
-                console.log('🔄 Reloading data after sync completion');
-                loadAllData();
-                // Re-check usage limits after sync completes
-                checkUsageActions();
-            }, 3000);
-
-            return () => clearTimeout(timer);
-        }
-    }, [liveProgress?.is_complete, liveProgress?.is_failed, checkUsageActions]);
-
-    // Clear cancelling state when we see the status change to cancelled
-    useEffect(() => {
-        if (derivedSyncStatus === 'cancelled' && isCancelling) {
-            setIsCancelling(false);
-            // Reload data to get the final state
-            loadAllData();
-            // Re-check usage limits after cancellation
-            checkUsageActions();
-        }
-    }, [derivedSyncStatus, isCancelling, checkUsageActions]);
-
-    // Live runtime calculation for running jobs
-    useEffect(() => {
-        if (derivedSyncStatus === 'in_progress') {
-            // Determine the start time:
-            // 1. Use real started_at if available (parse as UTC)
-            // 2. Use pendingJobStartTime if this is a new job we just started
-            // 3. Fall back to current time
-            let startTime: number;
-
-            if (syncJob?.started_at) {
-                const parsedStartTime = parseBackendTimestamp(syncJob.started_at);
-                if (parsedStartTime !== null) {
-                    startTime = parsedStartTime;
-                    // Clear pending time if we have real started_at
-                    if (pendingJobStartTime) {
-                        setPendingJobStartTime(null);
-                    }
-                } else {
-                    console.warn('Failed to parse started_at timestamp:', syncJob.started_at);
-                    startTime = pendingJobStartTime || utcNow();
-                }
-            } else if (pendingJobStartTime) {
-                startTime = pendingJobStartTime;
-            } else {
-                startTime = utcNow();
-            }
->>>>>>> 974c6f28
 
     const resizeObserver = new ResizeObserver(() => {
       setTimeout(() => {
@@ -2394,11 +1652,13 @@
       const timer = setTimeout(() => {
         console.log("🔄 Reloading data after sync completion");
         loadAllData();
+        // Re-check usage limits after sync completes
+        checkUsageActions();
       }, 3000);
 
       return () => clearTimeout(timer);
     }
-  }, [liveProgress?.is_complete, liveProgress?.is_failed]);
+  }, [liveProgress?.is_complete, liveProgress?.is_failed, checkUsageActions]);
 
   // Clear cancelling state when we see the status change to cancelled
   useEffect(() => {
@@ -2406,8 +1666,10 @@
       setIsCancelling(false);
       // Reload data to get the final state
       loadAllData();
-    }
-  }, [derivedSyncStatus, isCancelling]);
+      // Re-check usage limits after cancellation
+      checkUsageActions();
+    }
+  }, [derivedSyncStatus, isCancelling, checkUsageActions]);
 
   // Live runtime calculation for running jobs
   useEffect(() => {
@@ -2433,7 +1695,6 @@
           );
           startTime = pendingJobStartTime || utcNow();
         }
-<<<<<<< HEAD
       } else if (pendingJobStartTime) {
         startTime = pendingJobStartTime;
       } else {
@@ -2457,201 +1718,6 @@
       if (pendingJobStartTime) {
         setPendingJobStartTime(null);
       }
-=======
-    }, [derivedSyncStatus, syncJob?.started_at, syncJob?.id, pendingJobStartTime]);
-
-    // Clean up stored progress when job completes or changes
-    useEffect(() => {
-        // If the API shows a completed/failed/cancelled job, clean up any stored progress
-        if (syncJob && (syncJob.status === 'completed' || syncJob.status === 'failed' || syncJob.status === 'cancelled')) {
-            const storedData = syncStorageService.getProgressForSource(sourceConnectionId);
-
-            if (storedData && storedData.jobId === syncJob.id) {
-                syncStorageService.removeProgress(sourceConnectionId);
-            }
-        }
-    }, [syncJob?.id, syncJob?.status, sourceConnectionId]);
-
-    // Fetch source details when edit dialog opens
-    const fetchSourceDetailsForEdit = async () => {
-        if (!sourceConnection?.short_name) return;
-
-        try {
-            // Fetch source details
-            const sourceResponse = await apiClient.get(`/sources/detail/${sourceConnection.short_name}`);
-            if (sourceResponse.ok) {
-                const sourceData = await sourceResponse.json();
-                setSourceDetails(sourceData);
-            }
-
-            // Fetch auth provider details if using auth provider
-            if (sourceConnection.auth_provider) {
-                console.log("Fetching auth provider details for:", sourceConnection.auth_provider);
-
-                // First try to get the auth provider connection by its readable ID
-                let authProviderResponse = await apiClient.get(`/auth-providers/connections/${sourceConnection.auth_provider}`);
-
-                if (authProviderResponse.ok) {
-                    const connectionData = await authProviderResponse.json();
-                    console.log("Auth provider connection data:", connectionData);
-
-                    // Now get the auth provider details using the short name from the connection
-                    const authProviderShortName = connectionData.short_name;
-                    console.log("Auth provider short name from connection:", authProviderShortName);
-
-                    const authProviderDetailsResponse = await apiClient.get(`/auth-providers/detail/${authProviderShortName}`);
-                    if (authProviderDetailsResponse.ok) {
-                        const authProviderData = await authProviderDetailsResponse.json();
-                        console.log("Auth provider details:", authProviderData);
-                        setAuthProviderDetails(authProviderData);
-                    } else {
-                        console.error("Failed to fetch auth provider details:", authProviderDetailsResponse.status);
-                    }
-                } else {
-                    console.error("Failed to fetch auth provider connection:", authProviderResponse.status);
-
-                    // Fallback: try extracting short name from readable ID
-                    const authProviderShortName = sourceConnection.auth_provider.split('-')[0];
-                    console.log("Fallback: trying auth provider short name:", authProviderShortName);
-
-                    authProviderResponse = await apiClient.get(`/auth-providers/detail/${authProviderShortName}`);
-                    if (authProviderResponse.ok) {
-                        const authProviderData = await authProviderResponse.json();
-                        console.log("Auth provider details (fallback):", authProviderData);
-                        setAuthProviderDetails(authProviderData);
-                    } else {
-                        console.error("Failed to fetch auth provider details (fallback):", authProviderResponse.status);
-                    }
-                }
-            }
-        } catch (error) {
-            console.error("Error fetching source details:", error);
-        }
-    };
-
-    // Initialize form data when dialog opens
-    useEffect(() => {
-        if (showEditDetailsDialog && sourceConnection) {
-            // Initialize form data
-            setEditFormData({
-                name: sourceConnection.name || '',
-                description: sourceConnection.description || '',
-                config_fields: sourceConnection.config_fields || {},
-                auth_fields: {},  // Start empty for security
-                auth_provider: sourceConnection.auth_provider || '',
-                auth_provider_config: sourceConnection.auth_provider_config || {}
-            });
-
-            // Fetch source and auth provider details
-            fetchSourceDetailsForEdit();
-        }
-    }, [showEditDetailsDialog, sourceConnection]);
-
-    // Handle edit form submission
-    const handleEditSubmit = async () => {
-        setIsUpdating(true);
-
-        try {
-            const updateData: any = {};
-
-            // Only include fields that have changed
-            if (editFormData.name !== sourceConnection?.name) {
-                updateData.name = editFormData.name;
-            }
-
-            if (editFormData.description !== sourceConnection?.description) {
-                updateData.description = editFormData.description;
-            }
-
-            // Include config fields if any have values
-            const hasConfigChanges = Object.keys(editFormData.config_fields).some(
-                key => editFormData.config_fields[key] !== sourceConnection?.config_fields?.[key]
-            );
-            if (hasConfigChanges) {
-                updateData.config_fields = editFormData.config_fields;
-            }
-
-            // Include auth fields only if any have been filled (not empty)
-            const filledAuthFields = Object.entries(editFormData.auth_fields)
-                .filter(([_, value]) => value && String(value).trim() !== '')
-                .reduce((acc, [key, value]) => ({ ...acc, [key]: value }), {});
-
-            if (Object.keys(filledAuthFields).length > 0) {
-                updateData.auth_fields = filledAuthFields;
-            }
-
-            // Include auth provider if changed
-            if (editFormData.auth_provider !== sourceConnection?.auth_provider) {
-                updateData.auth_provider = editFormData.auth_provider;
-            }
-
-            // Include auth provider config if changed and source uses auth provider
-            if (sourceConnection?.auth_provider || editFormData.auth_provider) {
-                const hasAuthProviderConfigChanges = Object.keys(editFormData.auth_provider_config).some(
-                    key => editFormData.auth_provider_config[key] !== sourceConnection?.auth_provider_config?.[key]
-                );
-                if (hasAuthProviderConfigChanges) {
-                    updateData.auth_provider_config = editFormData.auth_provider_config;
-                }
-            }
-
-            // If nothing to update, just close
-            if (Object.keys(updateData).length === 0) {
-                toast({
-                    title: "No changes",
-                    description: "No changes were made to the connection"
-                });
-                setShowEditDetailsDialog(false);
-                return;
-            }
-
-            const response = await apiClient.put(`/source-connections/${sourceConnection?.id}`, null, updateData);
-
-            if (!response.ok) {
-                throw new Error("Failed to update source connection");
-            }
-
-            const updatedConnection = await response.json();
-            setSourceConnection(updatedConnection);
-
-            // Emit event to notify parent components about the update
-            emitCollectionEvent(SOURCE_CONNECTION_UPDATED, {
-                id: updatedConnection.id,
-                collectionId: updatedConnection.collection,
-                updatedConnection
-            });
-
-            // Reload data to ensure everything is in sync
-            await loadAllData();
-
-            toast({
-                title: "Success",
-                description: "Source connection updated successfully"
-            });
-
-            setShowEditDetailsDialog(false);
-        } catch (error) {
-            console.error("Error updating source connection:", error);
-            toast({
-                title: "Error",
-                description: "Failed to update source connection",
-                variant: "destructive"
-            });
-        } finally {
-            setIsUpdating(false);
-        }
-    };
-
-    if (!sourceConnection) {
-        return (
-            <div className="w-full py-6">
-                <div className="flex items-center justify-center">
-                    <Loader2 className="h-8 w-8 animate-spin text-primary" />
-                    <span className="ml-2">Loading connection details...</span>
-                </div>
-            </div>
-        );
->>>>>>> 974c6f28
     }
   }, [
     derivedSyncStatus,
@@ -2678,9 +1744,215 @@
     }
   }, [syncJob?.id, syncJob?.status, sourceConnectionId]);
 
+  // Fetch source details when edit dialog opens
+  const fetchSourceDetailsForEdit = async () => {
+    if (!sourceConnection?.short_name) return;
+
+    try {
+      // Fetch source details
+      const sourceResponse = await apiClient.get(
+        `/sources/detail/${sourceConnection.short_name}`
+      );
+      if (sourceResponse.ok) {
+        const sourceData = await sourceResponse.json();
+        setSourceDetails(sourceData);
+      }
+
+      // Fetch auth provider details if using auth provider
+      if (sourceConnection.auth_provider) {
+        console.log(
+          "Fetching auth provider details for:",
+          sourceConnection.auth_provider
+        );
+
+        // First try to get the auth provider connection by its readable ID
+        let authProviderResponse = await apiClient.get(
+          `/auth-providers/connections/${sourceConnection.auth_provider}`
+        );
+
+        if (authProviderResponse.ok) {
+          const connectionData = await authProviderResponse.json();
+          console.log("Auth provider connection data:", connectionData);
+
+          // Now get the auth provider details using the short name from the connection
+          const authProviderShortName = connectionData.short_name;
+          console.log(
+            "Auth provider short name from connection:",
+            authProviderShortName
+          );
+
+          const authProviderDetailsResponse = await apiClient.get(
+            `/auth-providers/detail/${authProviderShortName}`
+          );
+          if (authProviderDetailsResponse.ok) {
+            const authProviderData = await authProviderDetailsResponse.json();
+            console.log("Auth provider details:", authProviderData);
+            setAuthProviderDetails(authProviderData);
+          } else {
+            console.error(
+              "Failed to fetch auth provider details:",
+              authProviderDetailsResponse.status
+            );
+          }
+        } else {
+          console.error(
+            "Failed to fetch auth provider connection:",
+            authProviderResponse.status
+          );
+
+          // Fallback: try extracting short name from readable ID
+          const authProviderShortName =
+            sourceConnection.auth_provider.split("-")[0];
+          console.log(
+            "Fallback: trying auth provider short name:",
+            authProviderShortName
+          );
+
+          authProviderResponse = await apiClient.get(
+            `/auth-providers/detail/${authProviderShortName}`
+          );
+          if (authProviderResponse.ok) {
+            const authProviderData = await authProviderResponse.json();
+            console.log("Auth provider details (fallback):", authProviderData);
+            setAuthProviderDetails(authProviderData);
+          } else {
+            console.error(
+              "Failed to fetch auth provider details (fallback):",
+              authProviderResponse.status
+            );
+          }
+        }
+      }
+    } catch (error) {
+      console.error("Error fetching source details:", error);
+    }
+  };
+
+  // Initialize form data when dialog opens
+  useEffect(() => {
+    if (showEditDetailsDialog && sourceConnection) {
+      // Initialize form data
+      setEditFormData({
+        name: sourceConnection.name || "",
+        description: sourceConnection.description || "",
+        config_fields: sourceConnection.config_fields || {},
+        auth_fields: {}, // Start empty for security
+        auth_provider: sourceConnection.auth_provider || "",
+        auth_provider_config: sourceConnection.auth_provider_config || {},
+      });
+
+      // Fetch source and auth provider details
+      fetchSourceDetailsForEdit();
+    }
+  }, [showEditDetailsDialog, sourceConnection]);
+
+  // Handle edit form submission
+  const handleEditSubmit = async () => {
+    setIsUpdating(true);
+
+    try {
+      const updateData: any = {};
+
+      // Only include fields that have changed
+      if (editFormData.name !== sourceConnection?.name) {
+        updateData.name = editFormData.name;
+      }
+
+      if (editFormData.description !== sourceConnection?.description) {
+        updateData.description = editFormData.description;
+      }
+
+      // Include config fields if any have values
+      const hasConfigChanges = Object.keys(editFormData.config_fields).some(
+        (key) =>
+          editFormData.config_fields[key] !==
+          sourceConnection?.config_fields?.[key]
+      );
+      if (hasConfigChanges) {
+        updateData.config_fields = editFormData.config_fields;
+      }
+
+      // Include auth fields only if any have been filled (not empty)
+      const filledAuthFields = Object.entries(editFormData.auth_fields)
+        .filter(([_, value]) => value && String(value).trim() !== "")
+        .reduce((acc, [key, value]) => ({ ...acc, [key]: value }), {});
+
+      if (Object.keys(filledAuthFields).length > 0) {
+        updateData.auth_fields = filledAuthFields;
+      }
+
+      // Include auth provider if changed
+      if (editFormData.auth_provider !== sourceConnection?.auth_provider) {
+        updateData.auth_provider = editFormData.auth_provider;
+      }
+
+      // Include auth provider config if changed and source uses auth provider
+      if (sourceConnection?.auth_provider || editFormData.auth_provider) {
+        const hasAuthProviderConfigChanges = Object.keys(
+          editFormData.auth_provider_config
+        ).some(
+          (key) =>
+            editFormData.auth_provider_config[key] !==
+            sourceConnection?.auth_provider_config?.[key]
+        );
+        if (hasAuthProviderConfigChanges) {
+          updateData.auth_provider_config = editFormData.auth_provider_config;
+        }
+      }
+
+      // If nothing to update, just close
+      if (Object.keys(updateData).length === 0) {
+        toast({
+          title: "No changes",
+          description: "No changes were made to the connection",
+        });
+        setShowEditDetailsDialog(false);
+        return;
+      }
+
+      const response = await apiClient.put(
+        `/source-connections/${sourceConnection?.id}`,
+        null,
+        updateData
+      );
+
+      if (!response.ok) {
+        throw new Error("Failed to update source connection");
+      }
+
+      const updatedConnection = await response.json();
+      setSourceConnection(updatedConnection);
+
+      // Emit event to notify parent components about the update
+      emitCollectionEvent(SOURCE_CONNECTION_UPDATED, {
+        id: updatedConnection.id,
+        collectionId: updatedConnection.collection,
+        updatedConnection,
+      });
+
+      // Reload data to ensure everything is in sync
+      await loadAllData();
+
+      toast({
+        title: "Success",
+        description: "Source connection updated successfully",
+      });
+
+      setShowEditDetailsDialog(false);
+    } catch (error) {
+      console.error("Error updating source connection:", error);
+      toast({
+        title: "Error",
+        description: "Failed to update source connection",
+        variant: "destructive",
+      });
+    } finally {
+      setIsUpdating(false);
+    }
+  };
+
   if (!sourceConnection) {
     return (
-<<<<<<< HEAD
       <div className="w-full py-6">
         <div className="flex items-center justify-center">
           <Loader2 className="h-8 w-8 animate-spin text-primary" />
@@ -2692,8 +1964,214 @@
 
   return (
     <div className={cn(isDark ? "text-foreground" : "")}>
-      <div className="py-2 space-y-3 mt-4">
-        {/* Display appropriate card based on error status - FROM SYNC JOB */}
+      <div className="py-2 space-y-3">
+        {/* Status Dashboard - Always visible */}
+        <div className="flex justify-between items-center gap-2">
+          {/* Left side - Status cards */}
+          <div className="flex gap-2 flex-wrap">
+            {/* Entities Card - FROM SYNC JOB */}
+            <div
+              className={cn(
+                "rounded-lg p-3 flex items-center gap-2 shadow-sm transition-all duration-200 h-10 min-w-[100px]",
+                isDark
+                  ? "bg-gray-800/60 border border-gray-700/50"
+                  : "bg-white border border-gray-100"
+              )}
+            >
+              <div className="text-xs uppercase tracking-wider font-medium opacity-60">
+                Entities
+              </div>
+              <div className="text-base font-semibold">
+                {totalEntities.toLocaleString()}
+              </div>
+            </div>
+
+            {/* Status Card - FROM SYNC JOB */}
+            <div
+              className={cn(
+                "rounded-lg p-3 flex items-center gap-2 shadow-sm transition-all duration-200 h-10 min-w-[110px]",
+                isDark
+                  ? "bg-gray-800/60 border border-gray-700/50"
+                  : "bg-white border border-gray-100"
+              )}
+            >
+              <div className="text-xs uppercase tracking-wider font-medium opacity-60">
+                Status
+              </div>
+              <div className="text-base font-medium flex items-center gap-1">
+                <span
+                  className={`inline-flex h-2 w-2 rounded-full ${getSyncStatusColorClass(
+                    derivedSyncStatus
+                  )}`}
+                />
+                <span className="capitalize text-xs">
+                  {getSyncStatusDisplayText(derivedSyncStatus)}
+                </span>
+              </div>
+            </div>
+
+            {/* Runtime Card - FROM SYNC JOB */}
+            <div
+              className={cn(
+                "rounded-lg p-3 flex items-center gap-2 shadow-sm transition-all duration-200 h-10 min-w-[100px]",
+                isDark
+                  ? "bg-gray-800/60 border border-gray-700/50"
+                  : "bg-white border border-gray-100"
+              )}
+            >
+              <div className="text-xs uppercase tracking-wider font-medium opacity-60">
+                Runtime
+              </div>
+              <div className="text-base font-medium">
+                {totalRuntime ? formatRuntime(totalRuntime) : "N/A"}
+              </div>
+            </div>
+
+            {/* Schedule Card - FROM SOURCE CONNECTION */}
+            <div
+              className={cn(
+                "rounded-lg p-3 flex items-center gap-2 shadow-sm transition-all duration-200 h-10 min-w-[120px]",
+                isDark
+                  ? "bg-gray-800/60 border border-gray-700/50"
+                  : "bg-white border border-gray-100"
+              )}
+            >
+              <div className="text-xs uppercase tracking-wider font-medium opacity-60">
+                Schedule
+              </div>
+              <div className="flex items-center gap-1">
+                <Clock
+                  className={cn(
+                    "w-4 h-4",
+                    isDark ? "text-gray-400" : "text-gray-500"
+                  )}
+                />
+                <div className="text-base font-medium pl-1">
+                  {sourceConnection.cron_schedule
+                    ? nextRunTime
+                      ? `In ${nextRunTime}`
+                      : "Scheduled"
+                    : "Manual"}
+                </div>
+                <TooltipProvider delayDuration={100}>
+                  <Tooltip>
+                    <TooltipTrigger asChild>
+                      <span tabIndex={0}>
+                        <Button
+                          variant="ghost"
+                          size="sm"
+                          className={cn(
+                            "h-6 w-6 p-0",
+                            (!entitiesAllowed ||
+                              !syncsAllowed ||
+                              isCheckingUsage) &&
+                              "opacity-50 cursor-not-allowed"
+                          )}
+                          onClick={() => setShowScheduleDialog(true)}
+                          disabled={
+                            !entitiesAllowed || !syncsAllowed || isCheckingUsage
+                          }
+                        >
+                          <Pencil className="h-3 w-3" />
+                        </Button>
+                      </span>
+                    </TooltipTrigger>
+                    {(!entitiesAllowed || !syncsAllowed) && (
+                      <TooltipContent className="max-w-xs">
+                        <p className="text-xs">
+                          {!entitiesAllowed &&
+                          entitiesCheckDetails?.reason ===
+                            "usage_limit_exceeded" ? (
+                            <>
+                              Entity processing limit reached.{" "}
+                              <a
+                                href="/organization/settings?tab=billing"
+                                className="underline"
+                                onClick={(e) => e.stopPropagation()}
+                              >
+                                Upgrade your plan
+                              </a>{" "}
+                              to schedule syncs.
+                            </>
+                          ) : !syncsAllowed &&
+                            syncsCheckDetails?.reason ===
+                              "usage_limit_exceeded" ? (
+                            <>
+                              Sync limit reached.{" "}
+                              <a
+                                href="/organization/settings?tab=billing"
+                                className="underline"
+                                onClick={(e) => e.stopPropagation()}
+                              >
+                                Upgrade your plan
+                              </a>{" "}
+                              to schedule syncs.
+                            </>
+                          ) : (
+                            "Unable to schedule syncs at this time."
+                          )}
+                        </p>
+                      </TooltipContent>
+                    )}
+                  </Tooltip>
+                </TooltipProvider>
+              </div>
+            </div>
+          </div>
+
+          {/* Right side - Three-dot menu */}
+          <div
+            className={cn(
+              "rounded-lg p-1 shadow-sm transition-all duration-200 h-10 flex items-center justify-center",
+              isDark
+                ? "bg-gray-800/60 border border-gray-700/50"
+                : "bg-white border border-gray-100"
+            )}
+          >
+            <DropdownMenu open={dropdownOpen} onOpenChange={setDropdownOpen}>
+              <DropdownMenuTrigger asChild>
+                <Button size="sm" variant="ghost" className="h-8 w-8 p-0">
+                  <MoreVertical className="h-4 w-4" />
+                </Button>
+              </DropdownMenuTrigger>
+              <DropdownMenuContent align="end" className="w-48">
+                <DropdownMenuItem
+                  onClick={() => {
+                    setDropdownOpen(false);
+                    setShowEditDetailsDialog(true);
+                  }}
+                >
+                  <Edit className="h-4 w-4 mr-2" />
+                  Edit Details
+                </DropdownMenuItem>
+
+                <DropdownMenuItem
+                  onClick={() => {
+                    setDropdownOpen(false);
+                    setShowScheduleDialog(true);
+                  }}
+                >
+                  <Clock className="h-4 w-4 mr-2" />
+                  Edit Schedule
+                </DropdownMenuItem>
+
+                <DropdownMenuSeparator />
+                <DropdownMenuItem
+                  className="text-red-600 focus:text-red-600 focus:bg-red-50 dark:focus:bg-red-900/20"
+                  onClick={() => {
+                    setDropdownOpen(false);
+                    setShowDeleteDialog(true);
+                  }}
+                >
+                  <Trash className="h-4 w-4 mr-2" />
+                  Delete
+                </DropdownMenuItem>
+              </DropdownMenuContent>
+            </DropdownMenu>
+          </div>
+        </div>
+
+        {/* Display appropriate content based on error status */}
         {syncJob?.error && syncJob?.status !== "cancelled" ? (
           <SyncErrorCard
             error={syncJob.error}
@@ -2703,348 +2181,31 @@
             isDark={isDark}
           />
         ) : (
-          <div className="space-y-3">
-            {/* Status Dashboard - positioned above the cards */}
-            <div className="flex gap-2 flex-wrap">
-              {/* Entities Card - FROM SYNC JOB */}
-              <div
-                className={cn(
-                  "rounded-lg p-3 flex items-center gap-2 shadow-sm transition-all duration-200 h-10 min-w-[100px]",
-                  isDark
-                    ? "bg-gray-800/60 border border-gray-700/50"
-                    : "bg-white border border-gray-100"
-                )}
-              >
-                <div className="text-xs uppercase tracking-wider font-medium opacity-60">
-                  Entities
-                </div>
-                <div className="text-base font-semibold">
-                  {totalEntities.toLocaleString()}
-                </div>
-              </div>
-
-              {/* Status Card - FROM SYNC JOB */}
-              <div
-                className={cn(
-                  "rounded-lg p-3 flex items-center gap-2 shadow-sm transition-all duration-200 h-10 min-w-[110px]",
-                  isDark
-                    ? "bg-gray-800/60 border border-gray-700/50"
-                    : "bg-white border border-gray-100"
-                )}
-              >
-                <div className="text-xs uppercase tracking-wider font-medium opacity-60">
-                  Status
-                </div>
-                <div className="text-base font-medium flex items-center gap-1">
-                  <span
-                    className={`inline-flex h-2 w-2 rounded-full ${getSyncStatusColorClass(
-                      derivedSyncStatus
-                    )}`}
-                  />
-                  <span className="capitalize text-xs">
-                    {getSyncStatusDisplayText(derivedSyncStatus)}
-                  </span>
-                </div>
-              </div>
-
-              {/* Runtime Card - FROM SYNC JOB */}
-              <div
-                className={cn(
-                  "rounded-lg p-3 flex items-center gap-2 shadow-sm transition-all duration-200 h-10 min-w-[100px]",
-                  isDark
-                    ? "bg-gray-800/60 border border-gray-700/50"
-                    : "bg-white border border-gray-100"
-                )}
-              >
-                <div className="text-xs uppercase tracking-wider font-medium opacity-60">
-                  Runtime
-                </div>
-                <div className="text-base font-medium">
-                  {totalRuntime ? formatRuntime(totalRuntime) : "N/A"}
-                </div>
-              </div>
-
-              {/* Schedule Card - FROM SOURCE CONNECTION */}
-              <div
-                className={cn(
-                  "rounded-lg p-3 flex items-center justify-between shadow-sm transition-all duration-200 h-10 min-w-[120px]",
-                  isDark
-                    ? "bg-gray-800/60 border border-gray-700/50"
-                    : "bg-white border border-gray-100"
-                )}
-              >
-                <div className="flex items-center gap-2 pr-2">
-                  <div className="text-xs uppercase tracking-wider font-medium opacity-60">
-                    Schedule
-                  </div>
-                  <div className="flex items-center gap-1">
-                    <Clock
-                      className={cn(
-                        "w-4 h-4",
-                        isDark ? "text-gray-400" : "text-gray-500"
-                      )}
-                    />
-                    <div className="text-base font-medium pl-1">
-                      {hasIncrementalSchedule
-                        ? "Continuous"
-                        : sourceConnection.cron_schedule
-                        ? nextRunTime
-                          ? `In ${nextRunTime}`
-                          : "Scheduled"
-                        : "Manual"}
-                    </div>
-                  </div>
-                </div>
-                <Button
-                  variant="ghost"
-                  size="sm"
-                  className="h-6 w-6 p-0"
-                  onClick={handleOpenScheduleDialog}
-                >
-                  <Pencil className="h-3 w-3" />
-                </Button>
-              </div>
-=======
-        <div className={cn(isDark ? "text-foreground" : "")}>
-            <div className="py-2 space-y-3">
-                {/* Status Dashboard - Always visible */}
-                <div className="flex justify-between items-center gap-2">
-                    {/* Left side - Status cards */}
-                    <div className="flex gap-2 flex-wrap">
-                        {/* Entities Card - FROM SYNC JOB */}
-                        <div className={cn(
-                            "rounded-lg p-3 flex items-center gap-2 shadow-sm transition-all duration-200 h-10 min-w-[100px]",
-                            isDark
-                                ? "bg-gray-800/60 border border-gray-700/50"
-                                : "bg-white border border-gray-100"
-                        )}>
-                            <div className="text-xs uppercase tracking-wider font-medium opacity-60">
-                                Entities
-                            </div>
-                            <div className="text-base font-semibold">
-                                {totalEntities.toLocaleString()}
-                            </div>
-                        </div>
-
-                        {/* Status Card - FROM SYNC JOB */}
-                        <div className={cn(
-                            "rounded-lg p-3 flex items-center gap-2 shadow-sm transition-all duration-200 h-10 min-w-[110px]",
-                            isDark
-                                ? "bg-gray-800/60 border border-gray-700/50"
-                                : "bg-white border border-gray-100"
-                        )}>
-                            <div className="text-xs uppercase tracking-wider font-medium opacity-60">
-                                Status
-                            </div>
-                            <div className="text-base font-medium flex items-center gap-1">
-                                <span className={`inline-flex h-2 w-2 rounded-full ${getSyncStatusColorClass(derivedSyncStatus)}`} />
-                                <span className="capitalize text-xs">
-                                    {getSyncStatusDisplayText(derivedSyncStatus)}
-                                </span>
-
-                            </div>
-                        </div>
-
-                        {/* Runtime Card - FROM SYNC JOB */}
-                        <div className={cn(
-                            "rounded-lg p-3 flex items-center gap-2 shadow-sm transition-all duration-200 h-10 min-w-[100px]",
-                            isDark
-                                ? "bg-gray-800/60 border border-gray-700/50"
-                                : "bg-white border border-gray-100"
-                        )}>
-                            <div className="text-xs uppercase tracking-wider font-medium opacity-60">
-                                Runtime
-                            </div>
-                            <div className="text-base font-medium">
-                                {totalRuntime ? formatRuntime(totalRuntime) : 'N/A'}
-                            </div>
-                        </div>
-
-                        {/* Schedule Card - FROM SOURCE CONNECTION */}
-                        <div className={cn(
-                            "rounded-lg p-3 flex items-center gap-2 shadow-sm transition-all duration-200 h-10 min-w-[120px]",
-                            isDark
-                                ? "bg-gray-800/60 border border-gray-700/50"
-                                : "bg-white border border-gray-100"
-                        )}>
-                            <div className="text-xs uppercase tracking-wider font-medium opacity-60">
-                                Schedule
-                            </div>
-                            <div className="flex items-center gap-1">
-                                <Clock className={cn(
-                                    "w-4 h-4",
-                                    isDark ? "text-gray-400" : "text-gray-500"
-                                )} />
-                                <div className="text-base font-medium pl-1">
-                                    {sourceConnection.cron_schedule ?
-                                        (nextRunTime ? `In ${nextRunTime}` : 'Scheduled') :
-                                        'Manual'}
-                                </div>
-                                <TooltipProvider delayDuration={100}>
-                                    <Tooltip>
-                                        <TooltipTrigger asChild>
-                                            <span tabIndex={0}>
-                                                <Button
-                                                    variant="ghost"
-                                                    size="sm"
-                                                    className={cn(
-                                                        "h-6 w-6 p-0",
-                                                        (!entitiesAllowed || !syncsAllowed || isCheckingUsage) && "opacity-50 cursor-not-allowed"
-                                                    )}
-                                                    onClick={() => setShowScheduleDialog(true)}
-                                                    disabled={!entitiesAllowed || !syncsAllowed || isCheckingUsage}
-                                                >
-                                                    <Pencil className="h-3 w-3" />
-                                                </Button>
-                                            </span>
-                                        </TooltipTrigger>
-                                        {(!entitiesAllowed || !syncsAllowed) && (
-                                            <TooltipContent className="max-w-xs">
-                                                <p className="text-xs">
-                                                    {!entitiesAllowed && entitiesCheckDetails?.reason === 'usage_limit_exceeded' ? (
-                                                        <>
-                                                            Entity processing limit reached.{' '}
-                                                            <a
-                                                                href="/organization/settings?tab=billing"
-                                                                className="underline"
-                                                                onClick={(e) => e.stopPropagation()}
-                                                            >
-                                                                Upgrade your plan
-                                                            </a>
-                                                            {' '}to schedule syncs.
-                                                        </>
-                                                    ) : !syncsAllowed && syncsCheckDetails?.reason === 'usage_limit_exceeded' ? (
-                                                        <>
-                                                            Sync limit reached.{' '}
-                                                            <a
-                                                                href="/organization/settings?tab=billing"
-                                                                className="underline"
-                                                                onClick={(e) => e.stopPropagation()}
-                                                            >
-                                                                Upgrade your plan
-                                                            </a>
-                                                            {' '}to schedule syncs.
-                                                        </>
-                                                    ) : (
-                                                        'Unable to schedule syncs at this time.'
-                                                    )}
-                                                </p>
-                                            </TooltipContent>
-                                        )}
-                                    </Tooltip>
-                                </TooltipProvider>
-                            </div>
-                        </div>
-                    </div>
-
-                    {/* Right side - Three-dot menu */}
-                    <div className={cn(
-                        "rounded-lg p-1 shadow-sm transition-all duration-200 h-10 flex items-center justify-center",
-                        isDark
-                            ? "bg-gray-800/60 border border-gray-700/50"
-                            : "bg-white border border-gray-100"
-                    )}>
-                        <DropdownMenu open={dropdownOpen} onOpenChange={setDropdownOpen}>
-                            <DropdownMenuTrigger asChild>
-                                <Button size="sm" variant="ghost" className="h-8 w-8 p-0">
-                                    <MoreVertical className="h-4 w-4" />
-                                </Button>
-                            </DropdownMenuTrigger>
-                            <DropdownMenuContent align="end" className="w-48">
-                                <DropdownMenuItem onClick={() => {
-                                    setDropdownOpen(false);
-                                    setShowEditDetailsDialog(true);
-                                }}>
-                                    <Edit className="h-4 w-4 mr-2" />
-                                    Edit Details
-                                </DropdownMenuItem>
-
-                                <DropdownMenuItem onClick={() => {
-                                    setDropdownOpen(false);
-                                    setShowScheduleDialog(true);
-                                }}>
-                                    <Clock className="h-4 w-4 mr-2" />
-                                    Edit Schedule
-                                </DropdownMenuItem>
-
-                                <DropdownMenuSeparator />
-                                <DropdownMenuItem
-                                    className="text-red-600 focus:text-red-600 focus:bg-red-50 dark:focus:bg-red-900/20"
-                                    onClick={() => {
-                                        setDropdownOpen(false);
-                                        setShowDeleteDialog(true);
-                                    }}
-                                >
-                                    <Trash className="h-4 w-4 mr-2" />
-                                    Delete
-                                </DropdownMenuItem>
-                            </DropdownMenuContent>
-                        </DropdownMenu>
-                    </div>
-                </div>
-
-                {/* Display appropriate content based on error status */}
-                {syncJob?.error && syncJob?.status !== 'cancelled' ? (
-                    <SyncErrorCard
-                        error={syncJob.error}
-                        onRunSync={handleRunSync}
-                        isInitiatingSyncJob={isInitiatingSyncJob}
-                        isSyncJobRunning={false}
-                        isDark={isDark}
-                    />
-                ) : (
-                    <SyncDagCard
-                        sourceConnection={sourceConnection}
-                        entityDict={entityDict}
-                        selectedEntity={selectedEntity}
-                        setSelectedEntity={setSelectedEntity}
-                        nodes={nodes}
-                        edges={edges}
-                        onNodesChange={onNodesChange}
-                        onEdgesChange={onEdgesChange}
-                        reactFlowInstance={reactFlowInstance}
-                        setReactFlowInstance={setReactFlowInstance}
-                        flowContainerRef={flowContainerRef}
-                        syncJobData={syncJobData}
-                        onRunSync={handleRunSync}
-                        isInitiatingSyncJob={isInitiatingSyncJob}
-                        isDark={isDark}
-                        syncJob={syncJob}
-                        onCancelSync={handleCancelSync}
-                        isCancelling={isCancelling}
-                        entitiesAllowed={entitiesAllowed}
-                        syncsAllowed={syncsAllowed}
-                        entitiesCheckDetails={entitiesCheckDetails}
-                        syncsCheckDetails={syncsCheckDetails}
-                        isCheckingUsage={isCheckingUsage}
-                    />
-                )}
->>>>>>> 974c6f28
-            </div>
-
-            {/* Entity Graph and Sync Progress Cards */}
-            <SyncDagCard
-              sourceConnection={sourceConnection}
-              entityDict={entityDict}
-              selectedEntity={selectedEntity}
-              setSelectedEntity={setSelectedEntity}
-              nodes={nodes}
-              edges={edges}
-              onNodesChange={onNodesChange}
-              onEdgesChange={onEdgesChange}
-              reactFlowInstance={reactFlowInstance}
-              setReactFlowInstance={setReactFlowInstance}
-              flowContainerRef={flowContainerRef}
-              syncJobData={syncJobData}
-              onRunSync={handleRunSync}
-              isInitiatingSyncJob={isInitiatingSyncJob}
-              isDark={isDark}
-              syncJob={syncJob}
-              onCancelSync={handleCancelSync}
-              isCancelling={isCancelling}
-              hasPausedIncrementalSchedule={hasPausedIncrementalSchedule}
-            />
-          </div>
+          <SyncDagCard
+            sourceConnection={sourceConnection}
+            entityDict={entityDict}
+            selectedEntity={selectedEntity}
+            setSelectedEntity={setSelectedEntity}
+            nodes={nodes}
+            edges={edges}
+            onNodesChange={onNodesChange}
+            onEdgesChange={onEdgesChange}
+            reactFlowInstance={reactFlowInstance}
+            setReactFlowInstance={setReactFlowInstance}
+            flowContainerRef={flowContainerRef}
+            syncJobData={syncJobData}
+            onRunSync={handleRunSync}
+            isInitiatingSyncJob={isInitiatingSyncJob}
+            isDark={isDark}
+            syncJob={syncJob}
+            onCancelSync={handleCancelSync}
+            isCancelling={isCancelling}
+            entitiesAllowed={entitiesAllowed}
+            syncsAllowed={syncsAllowed}
+            entitiesCheckDetails={entitiesCheckDetails}
+            syncsCheckDetails={syncsCheckDetails}
+            isCheckingUsage={isCheckingUsage}
+          />
         )}
       </div>
 
@@ -3056,7 +2217,6 @@
               "max-w-3xl",
               isDark ? "bg-card-solid border-border" : ""
             )}
-<<<<<<< HEAD
           >
             <DialogHeader>
               <DialogTitle className={isDark ? "text-foreground" : ""}>
@@ -3087,138 +2247,150 @@
           </DialogContent>
         </Dialog>
       )}
+
+      {/* Edit Source Connection Dialog */}
+      <EditSourceConnectionDialog
+        open={showEditDetailsDialog}
+        onOpenChange={setShowEditDetailsDialog}
+        sourceConnection={sourceConnection}
+        editFormData={editFormData}
+        setEditFormData={setEditFormData}
+        sourceDetails={sourceDetails}
+        authProviderDetails={authProviderDetails}
+        isUpdating={isUpdating}
+        showPasswordFields={showPasswordFields}
+        setShowPasswordFields={setShowPasswordFields}
+        handleEditSubmit={handleEditSubmit}
+        formatTimeSince={formatTimeSince}
+        isTokenField={isTokenField}
+        isDark={isDark}
+        resolvedTheme={resolvedTheme}
+      />
+
+      {/* Delete Confirmation Dialog */}
+      {showDeleteDialog && sourceConnection && (
+        <AlertDialog open={showDeleteDialog} onOpenChange={setShowDeleteDialog}>
+          <AlertDialogContent
+            className={cn(
+              "border-border",
+              isDark ? "bg-card-solid text-foreground" : "bg-white"
+            )}
+          >
+            <AlertDialogHeader>
+              <AlertDialogTitle>Delete Source Connection</AlertDialogTitle>
+              <AlertDialogDescription>
+                <div className="space-y-4">
+                  <div className="rounded-lg border border-destructive/20 bg-destructive/5 p-4 space-y-3">
+                    <ul className="space-y-2 ml-4">
+                      <li className="flex items-start">
+                        <span className="mr-2">•</span>
+                        <div>
+                          <p className="text-sm text-muted-foreground">
+                            You will need to re-authenticate and reconfigure the
+                            connection to sync data from this source again.
+                          </p>
+                        </div>
+                      </li>
+                      <li className="flex items-start">
+                        <span className="mr-2">•</span>
+                        <div>
+                          <p className="text-sm text-muted-foreground">
+                            All data that was synced from this source will be
+                            permanently removed from the knowledge base and
+                            cannot be recovered.
+                          </p>
+                        </div>
+                      </li>
+                    </ul>
+                  </div>
+                </div>
+
+                <div className="mt-4">
+                  <Label
+                    htmlFor="confirm-delete"
+                    className="text-sm font-medium block mb-2"
+                  >
+                    Type{" "}
+                    <span className="font-bold">{sourceConnection.name}</span>{" "}
+                    to confirm deletion
+                  </Label>
+                  <Input
+                    id="confirm-delete"
+                    value={deleteConfirmText}
+                    onChange={(e) => setDeleteConfirmText(e.target.value)}
+                    className="w-full"
+                    placeholder={sourceConnection.name}
+                  />
+                </div>
+              </AlertDialogDescription>
+            </AlertDialogHeader>
+            <AlertDialogFooter>
+              <AlertDialogCancel
+                onClick={() => {
+                  setShowDeleteDialog(false);
+                  setDeleteConfirmText("");
+                }}
+              >
+                Cancel
+              </AlertDialogCancel>
+              <AlertDialogAction
+                onClick={async () => {
+                  try {
+                    // Delete the source connection (data is always deleted)
+                    const response = await apiClient.delete(
+                      `/source-connections/${sourceConnection.id}`
+                    );
+
+                    if (!response.ok) {
+                      const error = await response.text();
+                      throw new Error(
+                        error || "Failed to delete source connection"
+                      );
+                    }
+
+                    // Close dialog and clear confirm text
+                    setShowDeleteDialog(false);
+                    setDeleteConfirmText("");
+
+                    // Show success toast
+                    toast({
+                      title: "Source connection deleted",
+                      description:
+                        "The source connection and all synced data have been permanently deleted from the knowledge base.",
+                    });
+
+                    // Emit event to notify parent components
+                    emitCollectionEvent(SOURCE_CONNECTION_UPDATED, {
+                      id: sourceConnection.id,
+                      collectionId: sourceConnection.collection,
+                      deleted: true,
+                    });
+
+                    // Navigate back to collection view or reload the page
+                    // The parent component should handle the removal
+                  } catch (error) {
+                    console.error("Error deleting source connection:", error);
+                    toast({
+                      title: "Error",
+                      description:
+                        error instanceof Error
+                          ? error.message
+                          : "Failed to delete source connection",
+                      variant: "destructive",
+                    });
+                  }
+                }}
+                disabled={deleteConfirmText !== sourceConnection.name}
+                className="bg-red-600 text-white hover:bg-red-700 dark:bg-red-500 dark:text-white dark:hover:bg-red-600 disabled:opacity-50"
+              >
+                Delete Connection
+              </AlertDialogAction>
+            </AlertDialogFooter>
+          </AlertDialogContent>
+        </AlertDialog>
+      )}
     </div>
   );
-=======
-
-            {/* Edit Source Connection Dialog */}
-            <EditSourceConnectionDialog
-                open={showEditDetailsDialog}
-                onOpenChange={setShowEditDetailsDialog}
-                sourceConnection={sourceConnection}
-                editFormData={editFormData}
-                setEditFormData={setEditFormData}
-                sourceDetails={sourceDetails}
-                authProviderDetails={authProviderDetails}
-                isUpdating={isUpdating}
-                showPasswordFields={showPasswordFields}
-                setShowPasswordFields={setShowPasswordFields}
-                handleEditSubmit={handleEditSubmit}
-                formatTimeSince={formatTimeSince}
-                isTokenField={isTokenField}
-                isDark={isDark}
-                resolvedTheme={resolvedTheme}
-            />
-
-
-
-
-
-            {/* Delete Confirmation Dialog */}
-            {showDeleteDialog && sourceConnection && (
-                <AlertDialog open={showDeleteDialog} onOpenChange={setShowDeleteDialog}>
-                    <AlertDialogContent className={cn(
-                        "border-border",
-                        isDark ? "bg-card-solid text-foreground" : "bg-white"
-                    )}>
-                        <AlertDialogHeader>
-                            <AlertDialogTitle>Delete Source Connection</AlertDialogTitle>
-                            <AlertDialogDescription>
-                                <div className="space-y-4">
-                                    <div className="rounded-lg border border-destructive/20 bg-destructive/5 p-4 space-y-3">
-                                        <ul className="space-y-2 ml-4">
-                                            <li className="flex items-start">
-                                                <span className="mr-2">•</span>
-                                                <div>
-                                                    <p className="text-sm text-muted-foreground">
-                                                        You will need to re-authenticate and reconfigure the connection to sync data from this source again.
-                                                    </p>
-                                                </div>
-                                            </li>
-                                            <li className="flex items-start">
-                                                <span className="mr-2">•</span>
-                                                <div>
-                                                    <p className="text-sm text-muted-foreground">
-                                                        All data that was synced from this source will be permanently removed from the knowledge base and cannot be recovered.
-                                                    </p>
-                                                </div>
-                                            </li>
-                                        </ul>
-                                    </div>
-                                </div>
-
-                                <div className="mt-4">
-                                    <Label htmlFor="confirm-delete" className="text-sm font-medium block mb-2">
-                                        Type <span className="font-bold">{sourceConnection.name}</span> to confirm deletion
-                                    </Label>
-                                    <Input
-                                        id="confirm-delete"
-                                        value={deleteConfirmText}
-                                        onChange={(e) => setDeleteConfirmText(e.target.value)}
-                                        className="w-full"
-                                        placeholder={sourceConnection.name}
-                                    />
-                                </div>
-                            </AlertDialogDescription>
-                        </AlertDialogHeader>
-                        <AlertDialogFooter>
-                            <AlertDialogCancel onClick={() => {
-                                setShowDeleteDialog(false);
-                                setDeleteConfirmText('');
-                            }}>
-                                Cancel
-                            </AlertDialogCancel>
-                            <AlertDialogAction
-                                onClick={async () => {
-                                    try {
-                                        // Delete the source connection (data is always deleted)
-                                        const response = await apiClient.delete(`/source-connections/${sourceConnection.id}`);
-
-                                        if (!response.ok) {
-                                            const error = await response.text();
-                                            throw new Error(error || 'Failed to delete source connection');
-                                        }
-
-                                        // Close dialog and clear confirm text
-                                        setShowDeleteDialog(false);
-                                        setDeleteConfirmText('');
-
-                                        // Show success toast
-                                        toast({
-                                            title: "Source connection deleted",
-                                            description: "The source connection and all synced data have been permanently deleted from the knowledge base."
-                                        });
-
-                                        // Emit event to notify parent components
-                                        emitCollectionEvent(SOURCE_CONNECTION_UPDATED, {
-                                            id: sourceConnection.id,
-                                            collectionId: sourceConnection.collection,
-                                            deleted: true
-                                        });
-
-                                        // Navigate back to collection view or reload the page
-                                        // The parent component should handle the removal
-                                    } catch (error) {
-                                        console.error('Error deleting source connection:', error);
-                                        toast({
-                                            title: "Error",
-                                            description: error instanceof Error ? error.message : "Failed to delete source connection",
-                                            variant: "destructive"
-                                        });
-                                    }
-                                }}
-                                disabled={deleteConfirmText !== sourceConnection.name}
-                                className="bg-red-600 text-white hover:bg-red-700 dark:bg-red-500 dark:text-white dark:hover:bg-red-600 disabled:opacity-50"
-                            >
-                                Delete Connection
-                            </AlertDialogAction>
-                        </AlertDialogFooter>
-                    </AlertDialogContent>
-                </AlertDialog>
-            )}
-        </div>
-    );
->>>>>>> 974c6f28
 };
 
 export default SourceConnectionDetailView;