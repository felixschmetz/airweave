"""Module for data synchronization with improved architecture."""

from datetime import datetime
from typing import Optional

from airweave import schemas
from airweave.core.shared_models import SyncJobStatus
from airweave.core.sync_job_service import sync_job_service
from airweave.platform.sync.context import SyncContext
from airweave.platform.sync.entity_processor import EntityProcessor
from airweave.platform.sync.stream import AsyncSourceStream
from airweave.platform.sync.worker_pool import AsyncWorkerPool


class SyncOrchestrator:
    """Orchestrates data synchronization from sources to destinations.

    Uses a pull-based approach where entities are only pulled from the
    stream when a worker is available to process them immediately.
    """

    def __init__(
        self,
        entity_processor: EntityProcessor,
        worker_pool: AsyncWorkerPool,
        sync_context: SyncContext,
    ):
        """Initialize the sync orchestrator.

        Args:
            entity_processor: Processes entities through transformation pipeline
            worker_pool: Manages concurrent task execution with semaphore control
            sync_context: Contains all resources needed for synchronization
        """
        self.entity_processor = entity_processor
        self.worker_pool = worker_pool
        self.sync_context = sync_context

        # Queue size provides buffering for bursty sources
        # Workers pull from this queue when ready
        self.stream_buffer_size = 100

    async def run(self) -> schemas.Sync:
        """Execute the synchronization process.

        Returns:
            The sync object after completion

        Raises:
            Exception: If sync fails, after updating job status
        """
        try:
<<<<<<< HEAD
            self.sync_context.logger.info(
                f"Starting sync job {self.sync_context.sync_job.id} for sync "
                f"{self.sync_context.sync.id}"
            )

            # Mark job as started
            await sync_job_service.update_status(
                sync_job_id=self.sync_context.sync_job.id,
                status=SyncJobStatus.IN_PROGRESS,
                auth_context=self.sync_context.auth_context,
                started_at=datetime.now(),
            )

            # Get source node from DAG
            source_node = self.sync_context.dag.get_source_node()

            # Process entity stream with shared session
            await self._process_entity_stream(source_node)

            # Use sync_job_service to update job status
            await sync_job_service.update_status(
                sync_job_id=self.sync_context.sync_job.id,
                status=SyncJobStatus.COMPLETED,
                auth_context=self.sync_context.auth_context,
                completed_at=datetime.now(),
                stats=(
                    self.sync_context.progress.stats
                    if hasattr(self.sync_context.progress, "stats")
                    else None
                ),
            )

            self.sync_context.logger.info(
                f"Completed sync job {self.sync_context.sync_job.id} successfully"
            )
            return self.sync_context.sync

        except Exception as e:
            self.sync_context.logger.error(f"Error during sync: {e}")

            # Use sync_job_service to update job status
            await sync_job_service.update_status(
                sync_job_id=self.sync_context.sync_job.id,
                status=SyncJobStatus.FAILED,
                auth_context=self.sync_context.auth_context,
                error=str(e),
                failed_at=datetime.now(),
                stats=(
                    self.sync_context.progress.stats
                    if hasattr(self.sync_context.progress, "stats")
                    else None
                ),
            )

            raise

    async def _process_entity_stream(self, source_node) -> None:
        """Process stream of entities from source with shared database session."""
        error_occurred = False
=======
            await self._start_sync()
            await self._process_entities()
            await self._complete_sync()

            return self.sync_context.sync

        except Exception as e:
            await self._handle_sync_failure(e)
            raise

    async def _start_sync(self) -> None:
        """Initialize sync job and update status to in-progress."""
        self.sync_context.logger.info(
            f"Starting sync job {self.sync_context.sync_job.id} for sync "
            f"{self.sync_context.sync.id}"
        )

        await sync_job_service.update_status(
            sync_job_id=self.sync_context.sync_job.id,
            status=SyncJobStatus.IN_PROGRESS,
            current_user=self.sync_context.current_user,
            started_at=datetime.now(),
        )

    async def _process_entities(self) -> None:
        """Process entities with pull-based concurrency control.

        Only pulls an entity from the stream when a worker is available,
        ensuring natural backpressure throughout the pipeline.
        """
        source_node = self.sync_context.dag.get_source_node()
>>>>>>> fd25cc33

        self.sync_context.logger.info(
            f"Starting pull-based processing from source {self.sync_context.source._name} "
            f"(buffer: {self.stream_buffer_size}, max workers: {self.worker_pool.max_workers})"
        )
<<<<<<< HEAD
        # Use the stream as a context manager
        async with AsyncSourceStream(
            self.sync_context.source.generate_entities(), logger=self.sync_context.logger
        ) as stream:
            try:
                # Process entities as they come
=======

        stream_error: Optional[Exception] = None

        try:
            async with AsyncSourceStream(
                self.sync_context.source.generate_entities(),
                queue_size=self.stream_buffer_size,
                logger=self.sync_context.logger,
            ) as stream:
>>>>>>> fd25cc33
                async for entity in stream.get_entities():
                    # Handle skipped entities without using a worker
                    if getattr(entity, "should_skip", False):
                        self.sync_context.logger.debug(f"Skipping entity: {entity.entity_id}")
                        await self.sync_context.progress.increment("skipped")
<<<<<<< HEAD
                        continue  # Do not process further

                    # Submit each entity for processing with shared DB session
                    task = await self.worker_pool.submit(
                        self._process_single_entity, entity=entity, source_node=source_node
                    )

                    # Pythonic way to save entity for error reporting
                    task.entity = entity

                    # If we have too many pending tasks, wait for some to complete
                    if len(self.worker_pool.pending_tasks) >= self.worker_pool.max_workers * 2:
                        await self.worker_pool.wait_for_batch(timeout=0.5)

                # Wait for all remaining tasks
                await self.worker_pool.wait_for_completion()
                self.sync_context.logger.info("All entity processing tasks completed")

            except Exception as e:
                self.sync_context.logger.error(f"Error during entity stream processing: {e}")
                error_occurred = True
                raise
            finally:
                # Finalize progress
                await self.sync_context.progress.finalize(is_complete=not error_occurred)

    async def _process_single_entity(
        self, entity: BaseEntity, source_node: schemas.DagNode
    ) -> None:
        """Process a single entity through the pipeline using shared database session."""
        async with get_db_context() as db:
            # Process the entity through the pipeline
            await self.entity_processor.process(
                entity=entity, source_node=source_node, sync_context=self.sync_context, db=db
            )
=======
                        continue

                    # Wait for a worker slot before processing
                    # This creates natural backpressure - we only pull the next entity
                    # when we have capacity to process it
                    async with self.worker_pool.semaphore:
                        await self.entity_processor.process(
                            entity=entity,
                            source_node=source_node,
                            sync_context=self.sync_context,
                        )

        except Exception as e:
            stream_error = e
            self.sync_context.logger.error(f"Error during entity streaming: {e}")
            raise

        finally:
            # No need to wait for completion - all processing is done inline
            await self.sync_context.progress.finalize(is_complete=(stream_error is None))

    async def _complete_sync(self) -> None:
        """Mark sync job as completed with final statistics."""
        stats = getattr(self.sync_context.progress, "stats", None)

        await sync_job_service.update_status(
            sync_job_id=self.sync_context.sync_job.id,
            status=SyncJobStatus.COMPLETED,
            current_user=self.sync_context.current_user,
            completed_at=datetime.now(),
            stats=stats,
        )

        self.sync_context.logger.info(
            f"Completed sync job {self.sync_context.sync_job.id} successfully. Stats: {stats}"
        )

    async def _handle_sync_failure(self, error: Exception) -> None:
        """Handle sync failure by updating job status with error details."""
        self.sync_context.logger.error(
            f"Sync job {self.sync_context.sync_job.id} failed: {error}", exc_info=True
        )

        stats = getattr(self.sync_context.progress, "stats", None)

        await sync_job_service.update_status(
            sync_job_id=self.sync_context.sync_job.id,
            status=SyncJobStatus.FAILED,
            current_user=self.sync_context.current_user,
            error=str(error),
            failed_at=datetime.now(),
            stats=stats,
        )
>>>>>>> fd25cc33
<|MERGE_RESOLUTION|>--- conflicted
+++ resolved
@@ -50,67 +50,6 @@
             Exception: If sync fails, after updating job status
         """
         try:
-<<<<<<< HEAD
-            self.sync_context.logger.info(
-                f"Starting sync job {self.sync_context.sync_job.id} for sync "
-                f"{self.sync_context.sync.id}"
-            )
-
-            # Mark job as started
-            await sync_job_service.update_status(
-                sync_job_id=self.sync_context.sync_job.id,
-                status=SyncJobStatus.IN_PROGRESS,
-                auth_context=self.sync_context.auth_context,
-                started_at=datetime.now(),
-            )
-
-            # Get source node from DAG
-            source_node = self.sync_context.dag.get_source_node()
-
-            # Process entity stream with shared session
-            await self._process_entity_stream(source_node)
-
-            # Use sync_job_service to update job status
-            await sync_job_service.update_status(
-                sync_job_id=self.sync_context.sync_job.id,
-                status=SyncJobStatus.COMPLETED,
-                auth_context=self.sync_context.auth_context,
-                completed_at=datetime.now(),
-                stats=(
-                    self.sync_context.progress.stats
-                    if hasattr(self.sync_context.progress, "stats")
-                    else None
-                ),
-            )
-
-            self.sync_context.logger.info(
-                f"Completed sync job {self.sync_context.sync_job.id} successfully"
-            )
-            return self.sync_context.sync
-
-        except Exception as e:
-            self.sync_context.logger.error(f"Error during sync: {e}")
-
-            # Use sync_job_service to update job status
-            await sync_job_service.update_status(
-                sync_job_id=self.sync_context.sync_job.id,
-                status=SyncJobStatus.FAILED,
-                auth_context=self.sync_context.auth_context,
-                error=str(e),
-                failed_at=datetime.now(),
-                stats=(
-                    self.sync_context.progress.stats
-                    if hasattr(self.sync_context.progress, "stats")
-                    else None
-                ),
-            )
-
-            raise
-
-    async def _process_entity_stream(self, source_node) -> None:
-        """Process stream of entities from source with shared database session."""
-        error_occurred = False
-=======
             await self._start_sync()
             await self._process_entities()
             await self._complete_sync()
@@ -131,7 +70,7 @@
         await sync_job_service.update_status(
             sync_job_id=self.sync_context.sync_job.id,
             status=SyncJobStatus.IN_PROGRESS,
-            current_user=self.sync_context.current_user,
+            auth_context=self.sync_context.auth_context,
             started_at=datetime.now(),
         )
 
@@ -142,20 +81,11 @@
         ensuring natural backpressure throughout the pipeline.
         """
         source_node = self.sync_context.dag.get_source_node()
->>>>>>> fd25cc33
 
         self.sync_context.logger.info(
             f"Starting pull-based processing from source {self.sync_context.source._name} "
             f"(buffer: {self.stream_buffer_size}, max workers: {self.worker_pool.max_workers})"
         )
-<<<<<<< HEAD
-        # Use the stream as a context manager
-        async with AsyncSourceStream(
-            self.sync_context.source.generate_entities(), logger=self.sync_context.logger
-        ) as stream:
-            try:
-                # Process entities as they come
-=======
 
         stream_error: Optional[Exception] = None
 
@@ -165,49 +95,11 @@
                 queue_size=self.stream_buffer_size,
                 logger=self.sync_context.logger,
             ) as stream:
->>>>>>> fd25cc33
                 async for entity in stream.get_entities():
                     # Handle skipped entities without using a worker
                     if getattr(entity, "should_skip", False):
                         self.sync_context.logger.debug(f"Skipping entity: {entity.entity_id}")
                         await self.sync_context.progress.increment("skipped")
-<<<<<<< HEAD
-                        continue  # Do not process further
-
-                    # Submit each entity for processing with shared DB session
-                    task = await self.worker_pool.submit(
-                        self._process_single_entity, entity=entity, source_node=source_node
-                    )
-
-                    # Pythonic way to save entity for error reporting
-                    task.entity = entity
-
-                    # If we have too many pending tasks, wait for some to complete
-                    if len(self.worker_pool.pending_tasks) >= self.worker_pool.max_workers * 2:
-                        await self.worker_pool.wait_for_batch(timeout=0.5)
-
-                # Wait for all remaining tasks
-                await self.worker_pool.wait_for_completion()
-                self.sync_context.logger.info("All entity processing tasks completed")
-
-            except Exception as e:
-                self.sync_context.logger.error(f"Error during entity stream processing: {e}")
-                error_occurred = True
-                raise
-            finally:
-                # Finalize progress
-                await self.sync_context.progress.finalize(is_complete=not error_occurred)
-
-    async def _process_single_entity(
-        self, entity: BaseEntity, source_node: schemas.DagNode
-    ) -> None:
-        """Process a single entity through the pipeline using shared database session."""
-        async with get_db_context() as db:
-            # Process the entity through the pipeline
-            await self.entity_processor.process(
-                entity=entity, source_node=source_node, sync_context=self.sync_context, db=db
-            )
-=======
                         continue
 
                     # Wait for a worker slot before processing
@@ -236,7 +128,7 @@
         await sync_job_service.update_status(
             sync_job_id=self.sync_context.sync_job.id,
             status=SyncJobStatus.COMPLETED,
-            current_user=self.sync_context.current_user,
+            auth_context=self.sync_context.auth_context,
             completed_at=datetime.now(),
             stats=stats,
         )
@@ -256,9 +148,8 @@
         await sync_job_service.update_status(
             sync_job_id=self.sync_context.sync_job.id,
             status=SyncJobStatus.FAILED,
-            current_user=self.sync_context.current_user,
+            auth_context=self.sync_context.auth_context,
             error=str(error),
             failed_at=datetime.now(),
             stats=stats,
-        )
->>>>>>> fd25cc33
+        )