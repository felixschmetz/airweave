--- conflicted
+++ resolved
@@ -102,35 +102,12 @@
     volumes:
       - qdrant_data:/qdrant/storage
     healthcheck:
-<<<<<<< HEAD
       test: ["CMD", "curl", "-f", "http://localhost:6333/healthz"]
-=======
-      test: [ "CMD", "wget", "--spider", "-q", "http://localhost:8080/v1/.well-known/ready" ]
->>>>>>> 4322299b
       interval: 10s
       timeout: 5s
       retries: 3
     restart: on-failure
 
-<<<<<<< HEAD
-=======
-  neo4j:
-    container_name: airweave-neo4j
-    image: neo4j:latest
-    ports:
-      - "7474:7474"
-      - "7687:7687"
-    environment:
-      - NEO4J_AUTH=neo4j/password
-    volumes:
-      - neo4j_data:/data
-    healthcheck:
-      test: [ "CMD", "neo4j-admin", "database", "info" ]
-      interval: 10s
-      timeout: 10s
-      retries: 5
->>>>>>> 4322299b
-
 volumes:
   postgres_data:
   redis_data:
