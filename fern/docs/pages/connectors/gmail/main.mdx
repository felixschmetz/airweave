--- conflicted
+++ resolved
@@ -27,6 +27,7 @@
 Gmail source implementation (read-only).
 
 Retrieves and yields Gmail objects (threads, messages, attachments).
+Retrieves and yields Gmail objects (threads, messages, attachments).
 
 
 <Card
@@ -48,6 +49,7 @@
 >
 
 Gmail authentication credentials schema.
+Gmail authentication credentials schema.
 <ParamField
   path="client_id"
   type="str"
@@ -61,6 +63,20 @@
   required={true}
 >
   The OAuth client secret for your Google app
+</ParamField>
+<ParamField
+  path="refresh_token"
+  type="str"
+  required={true}
+>
+  The refresh token for your Gmail app.
+</ParamField>
+<ParamField
+  path="access_token"
+  type="str"
+  required={true}
+>
+  The access token for your Gmail app.
 </ParamField>
 <ParamField
   path="refresh_token"
@@ -121,7 +137,6 @@
 | size_estimate | Optional[int] | Estimated size in bytes |
 
 </Accordion>
-<<<<<<< HEAD
 <Accordion title="GmailAttachmentEntity">
 
 Schema for Gmail attachment entities.
@@ -136,8 +151,6 @@
 | metadata | Optional[Dict[str, Any]] | Additional metadata about the attachment |
 
 </Accordion>
-=======
->>>>>>> 97667d9b
 
 
 
